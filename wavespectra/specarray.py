"""Spectra object based on DataArray to calculate spectral statistics.

Reference:
    - Cartwright and Longuet-Higgins (1956). The Statistical Distribution of the Maxima
      of a Random Function, Proceedings of the Royal Society of London. Series A,
      Mathematical and Physical Sciences, 237, 212-232.
    - Holthuijsen LH (2005). Waves in oceanic and coastal waters (page 82).
    - Longuet-Higgins (1975). On the joint distribution of the periods and amplitudes
      of sea waves, Journal of Geophysical Research, 80, 2688-2694.

"""
import re
import numpy as np
import xarray as xr
from itertools import product
import inspect
import warnings

from wavespectra.plot import _PlotMethods
from wavespectra.core.attributes import attrs
from wavespectra.core.utils import D2R, R2D, celerity, wavenuma, wavelen
from wavespectra.core.watershed import partition
from wavespectra.core import xrstats


# TODO: dimension renaming and sorting in __init__ are not producing intended effect.
#       They correctly modify xarray_obj as defined in xarray.spec._obj but the actual
#       xarray is not modified - and they loose their direct association


@xr.register_dataarray_accessor("spec")
class SpecArray(object):
    """Extends DataArray with methods to deal with wave spectra."""

    def __init__(self, xarray_obj):
        """Initialise spec accessor."""
        self._obj = xarray_obj

        # These are set when property is first called to avoid computing more than once
        self._df = None
        self._dd = None
        self._dfarr = None

    def __repr__(self):
        return re.sub(r"<([^\s]+)", "<%s" % (self.__class__.__name__), str(self._obj))

    @property
    def freq(self):
        """Frequency DataArray."""
        return self._obj.freq

    @property
    def dir(self):
        """Direction DataArray."""
        if attrs.DIRNAME in self._obj.dims:
            return self._obj[attrs.DIRNAME]
        else:
            return None

    @property
    def _non_spec_dims(self):
        """Return the set of non-spectral dimensions in underlying dataset."""
        return set(self._obj.dims).difference((attrs.FREQNAME, attrs.DIRNAME))

    @property
    def dfarr(self):
        """Frequency resolution DataArray."""
        if self._dfarr is not None:
            return self._dfarr
        if len(self.freq) > 1:
            fact = np.hstack((1.0, np.full(self.freq.size - 2, 0.5), 1.0))
            ldif = np.hstack((0.0, np.diff(self.freq)))
            rdif = np.hstack((np.diff(self.freq), 0.0))
            self._dfarr = xr.DataArray(data=fact * (ldif + rdif), coords=self.freq.coords)
        else:
            self._dfarr = xr.DataArray( data=np.array((1.0,)), coords=self.freq.coords)
        return self._dfarr

    @property
    def df(self):
        """Frequency resolution numpy array.

        TODO: Check if this can be removed in favor of dfarr.

        """
        if self._df is not None:
            return self._df
        if len(self.freq) > 1:
            self._df = abs(self.freq[1:].values - self.freq[:-1].values)
        else:
            self._df = np.array((1.0,))
        return self._df

    @property
    def dd(self):
        """Direction resolution float."""
        if self._dd is not None:
            return self._dd
        if self.dir is not None and len(self.dir) > 1:
            self._dd = abs(float(self.dir[1] - self.dir[0]))
        else:
            self._dd = 1.0
        return self._dd

    def _strictly_increasing(self, arr):
        """Check if array is sorted in increasing order."""
        return all(x < y for x, y in zip(arr, arr[1:]))

    def _collapse_array(self, arr, indices, axis):
        """Collapse ndim array [arr] along [axis] using [indices]."""
        magic_index = [np.arange(i) for i in indices.shape]
        magic_index = np.ix_(*magic_index)
        magic_index = magic_index[:axis] + (indices,) + magic_index[axis:]
        return arr[magic_index]

    def _twod(self, darray, dim=attrs.DIRNAME):
        """Ensure dir,freq dims are present so moment calculations won't break."""
        if dim not in darray.dims:
            return darray.expand_dims(dim={dim: [1]}, axis=-1)
        else:
            return darray

    def _interp_freq(self, fint):
        """Linearly interpolate spectra at frequency fint.

        Assumes self.freq.min() < fint < self.freq.max()

        Returns:
            DataArray with one value in frequency dimension (relative to fint)
            otherwise same dimensions as self._obj

        """
        if not (self.freq.min() < fint < self.freq.max()):
            raise ValueError(
                f"fint must be within freq range {self.freq.values}, got {fint}"
            )
        ifreq = self.freq.searchsorted(fint)
        df = np.diff(self.freq.isel(freq=[ifreq - 1, ifreq]))[0]

        right = self._obj.isel(freq=[ifreq]) * (fint - self.freq[ifreq - 1])
        left = self._obj.isel(freq=[ifreq - 1]) * (self.freq[ifreq] - fint)

        right = right.assign_coords({"freq": [fint]})
        left = left.assign_coords({"freq": [fint]})

        return (left + right) / df

    def _peak(self, arr):
        """Returns indices of largest peaks along freq dim in a ND-array.

        Args:
            - arr (SpecArray): 1D spectra (integrated over directions)

        Returns:
            - ipeak (SpecArray): indices for slicing arr at the frequency peak

        Note:
            - Peak is defined IFF arr(ipeak-1) < arr(ipeak) < arr(ipeak+1).
            - Values at the array boundary do not satisfy above condition and treated
              as missing_value in other parts of the code.
            - Flat peaks are ignored by this criterium.

        """
        fwd = xr.concat((arr.isel(freq=0), arr), dim=attrs.FREQNAME).diff(
            attrs.FREQNAME, n=1, label="upper"
        ) > 0
        bwd = xr.concat((arr, arr.isel(freq=-1)), dim=attrs.FREQNAME).diff(
                attrs.FREQNAME, n=1, label="lower"
        ) < 0
        ispeak = np.logical_and(fwd, bwd)
        return arr.where(ispeak, 0).argmax(dim=attrs.FREQNAME).astype(int)

    def _my_name(self):
        """Returns the caller's name."""
        return inspect.stack()[1][3]

    def _standard_name(self, varname):
        try:
            return attrs.ATTRS[varname]["standard_name"]
        except AttributeError:
            warnings.warn(
                f"Cannot set standard_name for variable {varname}. "
                "Ensure it is defined in attributes.yml"
            )
            return ""

    def _units(self, varname):
        try:
            return attrs.ATTRS[varname]["units"]
        except AttributeError:
            warnings.warn(
                f"Cannot set units for variable {varname}. "
                "Ensure it is defined in attributes.yml"
            )
            return ""

    @property
    def plot(self) -> _PlotMethods:
        """Access plotting functions.

        For convenience just call this directly:

            * dset.efth.spec.plot()
            * dset.spec.plot()

        Or use it as a namespace to use wavespectra.plot functions as:

            * dset.efth.spec.plot.contourf()
            * dset.spec.plot.contourf()

        Which is equivalent to wavespectra.plot.imshow(dset.efth)

        """
        return _PlotMethods(self._obj)

    def oned(self, skipna=True):
        """Returns the one-dimensional frequency spectra.

        Direction dimension is dropped after integrating.

        Args:
            - skipna (bool): choose it to skip nans when integrating spectra.
              This is the default behaviour for sum() in DataArray. Notice it
              converts masks, where the entire array is nan, into zero.

        """
        if self.dir is not None:
            return self.dd * self._obj.sum(dim=attrs.DIRNAME, skipna=skipna)
        else:
            return self._obj.copy(deep=True)

    def split(self, fmin=None, fmax=None, dmin=None, dmax=None, rechunk=True):
        """Split spectra over freq and/or dir dims.

        Args:
            - fmin (float): lowest frequency to split spectra, by default the lowest.
            - fmax (float): highest frequency to split spectra, by default the highest.
            - dmin (float): lowest direction to split spectra at, by default min(dir).
            - dmax (float): highest direction to split spectra at, by default max(dir).
            - rechunk (bool): Rechunk split dims so there is one single chunk.

        Note:
            - Spectra are interpolated at `fmin` / `fmax` if they are not in self.freq.
            - Recommended rechunk==True so ufuncs with freq/dir as core dims will work.

        """
        if fmax is not None and fmin is not None and fmax <= fmin:
            raise ValueError("fmax needs to be greater than fmin")
        if dmax is not None and dmin is not None and dmax <= dmin:
            raise ValueError("dmax needs to be greater than dmin")

        # Slice frequencies
        other = self._obj.sel(freq=slice(fmin, fmax))

        # Slice directions
        if attrs.DIRNAME in other.dims and (dmin or dmax):
            other = self._obj.sortby([attrs.DIRNAME]).sel(dir=slice(dmin, dmax))

        # Interpolate at fmin
        if fmin is not None and (other.freq.min() > fmin) and (self.freq.min() <= fmin):
            other = xr.concat([self._interp_freq(fmin), other], dim=attrs.FREQNAME)

        # Interpolate at fmax
        if fmax is not None and (other.freq.max() < fmax) and (self.freq.max() >= fmax):
            other = xr.concat([other, self._interp_freq(fmax)], dim=attrs.FREQNAME)

        other.freq.attrs = self._obj.freq.attrs
        other.dir.attrs = self._obj.dir.attrs

        if rechunk:
            other = other.chunk({attrs.FREQNAME: None, attrs.DIRNAME: None})

        return other

    def to_energy(self, standard_name="sea_surface_wave_directional_energy_spectra"):
        """Convert from energy density (m2/Hz/degree) into wave energy spectra (m2)."""
        E = self._obj * self.dfarr * self.dd
        E.attrs.update({"standard_name": standard_name, "units": "m^{2}"})
        return E.rename("energy")

    def hs(self, tail=True):
        """Spectral significant wave height Hm0.

        Args:
            - tail (bool): if True fit high-frequency tail before integrating spectra.

        """
        Sf = self.oned(skipna=False)
        E = (Sf * self.dfarr).sum(dim=attrs.FREQNAME)
        if tail and Sf.freq[-1] > 0.333:
            E += (
                0.25
                * Sf[{attrs.FREQNAME: -1}].drop_vars(attrs.FREQNAME)
                * Sf.freq[-1].values
            )
        hs = 4 * np.sqrt(E)
        hs.attrs.update(
            {
                "standard_name": self._standard_name(self._my_name()),
                "units": self._units(self._my_name()),
            }
        )
        return hs.rename(self._my_name())

    def hmax(self):
        """Maximum wave height Hmax.

        hmax is the most probably value of the maximum individual wave height
        for each sea state. Note that maximum wave height can be higher (but
        not by much since the probability density function is rather narrow).

        Reference:
            - Holthuijsen LH (2005). Waves in oceanic and coastal waters (page 82).

        """
        if attrs.TIMENAME in self._obj.coords and self._obj.time.size > 1:
            dt = np.diff(self._obj.time).astype("timedelta64[s]").mean()
            N = (
                dt.astype(float) / self.tm02()
            ).round()  # N is the number of waves in a sea state
            k = np.sqrt(0.5 * np.log(N))
        else:
            k = 1.86  # assumes N = 3*3600 / 10.8
        hmax = k * self.hs()
        hmax.attrs.update(
            {
                "standard_name": self._standard_name(self._my_name()),
                "units": self._units(self._my_name()),
            }
        )
        return hmax.rename(self._my_name())

    def scale_by_hs(
        self,
        expr,
        hs_min=-np.inf,
        hs_max=np.inf,
        tp_min=-np.inf,
        tp_max=np.inf,
        dpm_min=-np.inf,
        dpm_max=np.inf,
    ):
        """Scale spectra using expression based on Significant Wave Height hs.

        Args:
            - expr (str): expression to apply, e.g. '0.13*hs + 0.02'.
            - hs_min, hs_max, tp_min, tp_max, dpm_min, dpm_max (float): Ranges of hs,
                tp and dpm over which the scaling defined by `expr` is applied.

        """
        # Scale spectra by hs expression
        hs = self.hs()
        k = (eval(expr.lower()) / hs) ** 2
        scaled = k * self._obj

        # Condition over which scaling applies
        condition = True
        if hs_min != -np.inf or hs_max != np.inf:
            condition *= (hs >= hs_min) & (hs <= hs_max)
        if tp_min != -np.inf or tp_max != np.inf:
            tp = self.tp()
            condition *= (tp >= tp_min) & (tp <= tp_max)
        if dpm_min != -np.inf or dpm_max != np.inf:
            dpm = self.dpm()
            condition *= (dpm >= dpm_min) & (dpm <= dpm_max)

        return scaled.where(condition, self._obj)

    def tp(self, smooth=True):
        """Peak wave period Tp.

        Args:
            - smooth (bool): True for the smooth wave period, False for the discrete
              period corresponding to the maxima in the frequency spectra.

        """
        return xrstats.peak_wave_period(self._obj, smooth=smooth)

    def momf(self, mom=0):
        """Calculate given frequency moment."""
        fp = self.freq ** mom
        mf = self.dfarr * fp * self._obj
        return self._twod(mf.sum(dim=attrs.FREQNAME, skipna=False)).rename(
            f"mom{mom:0.0f}"
        )

    def momd(self, mom=0, theta=90.0):
        """Calculate given directional moment."""
        if self.dir is None:
            raise ValueError("Cannot calculate momd from 1d, frequency spectra.")
        cp = np.cos(np.radians(180 + theta - self.dir)) ** mom
        sp = np.sin(np.radians(180 + theta - self.dir)) ** mom
        msin = (self.dd * self._obj * sp).sum(dim=attrs.DIRNAME, skipna=False)
        mcos = (self.dd * self._obj * cp).sum(dim=attrs.DIRNAME, skipna=False)
        return msin, mcos

    def tm01(self):
        """Mean absolute wave period Tm01.

        True average period from the 1st spectral moment.

        """
        tm01 = self.momf(0).sum(dim=attrs.DIRNAME) / self.momf(1).sum(dim=attrs.DIRNAME)
        tm01.attrs.update(
            {
                "standard_name": self._standard_name(self._my_name()),
                "units": self._units(self._my_name()),
            }
        )
        return tm01.rename(self._my_name())

    def tm02(self):
        """Mean absolute wave period Tm02.

        Average period of zero up-crossings (Zhang, 2011).

        """
        tm02 = np.sqrt(
            self.momf(0).sum(dim=attrs.DIRNAME) / self.momf(2).sum(dim=attrs.DIRNAME)
        )
        tm02.attrs.update(
            {
                "standard_name": self._standard_name(self._my_name()),
                "units": self._units(self._my_name()),
            }
        )
        return tm02.rename(self._my_name())

    def dm(self):
        """Mean wave direction from the 1st spectral moment Dm."""
        if self.dir is None:
            raise ValueError("Cannot calculate dm from 1d, frequency spectra.")
        moms, momc = self.momd(1)
        dm = np.arctan2(
            moms.sum(dim=attrs.FREQNAME, skipna=False),
            momc.sum(dim=attrs.FREQNAME, skipna=False),
        )
        dm = (270 - R2D * dm) % 360.0
        dm.attrs.update(
            {
                "standard_name": self._standard_name(self._my_name()),
                "units": self._units(self._my_name()),
            }
        )
        return dm.rename(self._my_name())

    def dp(self):
        """Peak wave direction Dp.

        Defined as the direction where the energy density of the
        frequency-integrated spectrum is maximum.

        """
        return xrstats.peak_wave_direction(self._obj)

    def dpm(self):
        """Peak wave direction Dpm.

        Note From WW3 Manual:
            - peak wave direction, defined like the mean direction, using the
              frequency/wavenumber bin containing of the spectrum F(k) that contains
              the peak frequency only.

        """
        return xrstats.mean_direction_at_peak_wave_period(self._obj)

    def dspr(self):
        """Directional wave spreading Dspr.

        The one-sided directional width of the spectrum.

        """
        if self.dir is None:
            raise ValueError("Cannot calculate dspr from 1d, frequency spectra.")
        moms, momc = self.momd(1)
        # Manipulate dimensions so calculations work
        moms = self._twod(moms, dim=attrs.DIRNAME)
        momc = self._twod(momc, dim=attrs.DIRNAME)
        mom0 = self._twod(self.momf(0), dim=attrs.FREQNAME).spec.oned(skipna=False)

        dspr = (
            2
            * R2D ** 2
            * (1 - ((moms.spec.momf() ** 2 + momc.spec.momf() ** 2) ** 0.5 / mom0))
        ) ** 0.5
        dspr = dspr.sum(dim=attrs.FREQNAME, skipna=False).sum(
            dim=attrs.DIRNAME, skipna=False
        )
        dspr.attrs.update(
            {
                "standard_name": self._standard_name(self._my_name()),
                "units": self._units(self._my_name()),
            }
        )
        return dspr.rename(self._my_name())

    def crsd(self, theta=90.0):
        """Add description."""
        cp = np.cos(D2R * (180 + theta - self.dir))
        sp = np.sin(D2R * (180 + theta - self.dir))
        crsd = (self.dd * self._obj * cp * sp).sum(dim=attrs.DIRNAME)
        crsd.attrs.update(
            {
                "standard_name": self._standard_name(self._my_name()),
                "units": self._units(self._my_name()),
            }
        )
        return crsd.rename(self._my_name())

    def swe(self):
        """Spectral width parameter by Cartwright and Longuet-Higgins (1956).

        Represents the range of frequencies where the dominant energy exists.

        Reference:
            - Cartwright and Longuet-Higgins (1956). The statistical distribution
              of maxima of a random function. Proc. R. Soc. A237, 212-232.

        """
        swe = (
            1.0
            - self.momf(2).sum(dim=attrs.DIRNAME) ** 2
            / (
                self.momf(0).sum(dim=attrs.DIRNAME)
                * self.momf(4).sum(dim=attrs.DIRNAME)
            )
        ) ** 0.5
        swe = swe.where(swe >= 0.001, 1.0)
        swe.attrs.update(
            {
                "standard_name": self._standard_name(self._my_name()),
                "units": self._units(self._my_name()),
            }
        )
        return swe.rename(self._my_name())

    def sw(self, mask=np.nan):
        """Spectral width parameter by Longuet-Higgins (1975).

        Represents energy distribution over entire frequency range.

        Args:
            - mask (float): value for missing data in output

        Reference:
            - Longuet-Higgins (1975). On the joint distribution of the periods and
              amplitudes of sea waves. JGR, 80, 2688-2694.

        """
        sw = (
            self.momf(0).sum(dim=attrs.DIRNAME)
            * self.momf(2).sum(dim=attrs.DIRNAME)
            / self.momf(1).sum(dim=attrs.DIRNAME) ** 2
            - 1.0
        ) ** 0.5
        sw.attrs.update(
            {
                "standard_name": self._standard_name(self._my_name()),
                "units": self._units(self._my_name()),
            }
        )
        return sw.where(self.hs() >= 0.001).fillna(mask).rename(self._my_name())

    def celerity(self, depth=None):
        """Wave celerity C from frequency coords.

        Args:
            - depth (float): Water depth, use deep water approximation by default.

        Returns;
            - C: ndarray of same shape as freq with wave celerity for each frequency.

        """
        C = celerity(freq=self.freq, depth=depth)
        C.name = "celerity"
        return C

    def wavelen(self, depth=None):
        """Wavelength L from frequency coords.

        Args:
            - depth (float): Water depth, use deep water approximation by default.

        Returns;
            - L: ndarray of same shape as freq with wavelength for each frequency.

        """
        L = wavelen(freq=self.freq, depth=depth)
        L.name = "wavelength"
        return L

    def partition(
        self,
        wsp_darr,
        wdir_darr,
        dep_darr,
        swells=3,
        agefac=1.7,
        wscut=0.3333,
    ):
        """Partition wave spectra using Hanson's watershed algorithm.

        This method is not lazy, make sure array will fit into memory.

        Args:
            - wsp_darr (DataArray): wind speed (m/s).
            - wdir_darr (DataArray): Wind direction (degree).
            - dep_darr (DataArray): Water depth (m).
            - swells (int): Number of swell partitions to compute.
            - agefac (float): Age factor.
            - wscut (float): Wind speed cutoff.

        Returns:
            - part_spec (SpecArray): partitioned spectra with one extra dimension
              representig partition number.

        Note:
            - Input DataArrays must have same non-spectral dims as SpecArray.

        References:
            - Hanson, Jeffrey L., et al. "Pacific hindcast performance of three
              numerical wave models." JTECH 26.8 (2009): 1614-1633.

        """
        # Assert expected dimensions are defined
        if not {attrs.FREQNAME, attrs.DIRNAME}.issubset(self._obj.dims):
            raise ValueError(f"(freq, dir) dims required, only found {self._obj.dims}")
        for darr in (wsp_darr, wdir_darr, dep_darr):
<<<<<<< HEAD
            # Conditional below aims at allowing wsp, wdir, dep to be DataArrays
            # within the SpecArray. not working yet.
            if isinstance(darr, str):
                darr = getattr(self, darr)
            assert set(darr.dims) == self._non_spec_dims, (
                "%s dimensions (%s) need matching non-spectral dimensions "
                "in SpecArray (%s) for consistent slicing"
                % (darr.name, set(darr.dims), self._non_spec_dims)
            )

        from wavespectra.core import specpart

        # Initialise output - one SpecArray for each partition
        all_parts = [0 * self._obj.load() for i in range(1 + max_swells)]

        # Predefine these for speed
        dirs = self.dir.values
        freqs = self.freq.values
        ndir = len(dirs)
        nfreq = len(freqs)
        wsp_darr.load()
        wdir_darr.load()
        dep_darr.load()

        # Slice each possible 2D, freq-dir array out of the full data array
        slice_ids = {dim: range(self._obj[dim].size) for dim in self._non_spec_dims}
        for slice_dict in self._product(slice_ids):
            spectrum = self._obj[slice_dict].values
            if nearest:
                slice_dict_nearest = {
                    key: self._obj[key][val].values for key, val in slice_dict.items()
                }
                wsp = float(wsp_darr.sel(method="nearest", **slice_dict_nearest))
                wdir = float(wdir_darr.sel(method="nearest", **slice_dict_nearest))
                dep = float(dep_darr.sel(method="nearest", **slice_dict_nearest))
            else:
                wsp = float(wsp_darr[slice_dict])
                wdir = float(wdir_darr[slice_dict])
                dep = float(dep_darr[slice_dict])

            Up = agefac * wsp * np.cos(D2R * (dirs - wdir))
            windbool = np.tile(Up, (nfreq, 1)) > np.tile(
                celerity(freqs, dep)[:, _], (1, ndir)
            )

            part_array = specpart.partition(spectrum)

            ipeak = 1  # values from specpart.partition start at 1
            part_array_max = part_array.max()
            partitions_hs_swell = np.zeros(part_array_max + 1)  # zero is used for sea
            while ipeak <= part_array_max:
                part_spec = np.where(part_array == ipeak, spectrum, 0.0)

                # Assign new partition if multiple valleys and satisfying conditions
                imax, imin = self._inflection(part_spec, dfres=0.01, fmin=0.05)
                if len(imin) > 0:
                    # TODO: Deal with more than one imin value ?
                    part_spec_new = part_spec.copy()
                    part_spec_new[imin[0].squeeze() :, :] = 0
                    newpart = part_spec_new > 0
                    if newpart.sum() > 20:
                        part_spec[newpart] = 0
                        part_array_max += 1
                        part_array[newpart] = part_array_max
                        partitions_hs_swell = np.append(partitions_hs_swell, 0)

                # Group sea partitions and sort swells by hs
                W = part_spec[windbool].sum() / part_spec.sum()
                if W > wscut:
                    part_array[part_array == ipeak] = 0  # mark as windsea
                else:
                    partitions_hs_swell[ipeak] = hs(part_spec, freqs, dirs)

                ipeak += 1

            num_swells = min(max_swells, sum(partitions_hs_swell > hs_min))

            sorted_swells = np.flipud(partitions_hs_swell[1:].argsort() + 1)
            parts = np.concatenate(([0], sorted_swells[:num_swells]))
            for ind, part in enumerate(parts):
                all_parts[ind][slice_dict] = np.where(part_array == part, spectrum, 0.0)

        # Concatenate partitions along new axis
        part_coord = xr.DataArray(
            data=range(len(all_parts)),
            coords={"part": range(len(all_parts))},
            dims=("part",),
            name="part",
            attrs={"standard_name": "spectral_partition_number", "units": ""},
        )
        return xr.concat(all_parts, dim=part_coord)
=======
            if set(darr.dims) != self._non_spec_dims:
                raise ValueError(
                    f"{darr.name} dims {list(darr.dims)} need matching "
                    f"non-spectral dims in SpecArray {self._non_spec_dims}"
                )
>>>>>>> 17ef9981

        return partition(
            dset=self._obj,
            wspd=wsp_darr,
            wdir=wdir_darr,
            dpt=dep_darr,
            swells=swells,
            agefac=agefac,
            wscut=wscut,
        )

    def stats(self, stats, fmin=None, fmax=None, dmin=None, dmax=None, names=None):
        """Calculate multiple spectral stats into a Dataset.

        Args:
            - stats (list): strings specifying stats to be calculated.
              (dict): keys are stats names, vals are dicts with kwargs to use with
              corresponding method.
            - fmin (float): lower frequencies for splitting spectra before
              calculating stats.
            - fmax (float): upper frequencies for splitting spectra before
              calculating stats.
            - dmin (float): lower directions for splitting spectra before
              calculating stats.
            - dmax (float): upper directions for splitting spectra before
              calculating stats.
            - names (list): strings to rename each stat in output Dataset.

        Returns:
            - Dataset with all spectral statistics specified.

        Note:
            - All stats names must correspond to methods implemented in this class.
            - If names is provided, its length must correspond to the length of stats.

        """
        if any((fmin, fmax, dmin, dmax)):
            spectra = self.split(fmin=fmin, fmax=fmax, dmin=dmin, dmax=dmax)
        else:
            spectra = self._obj

        if isinstance(stats, (list, tuple)):
            stats_dict = {s: {} for s in stats}
        elif isinstance(stats, dict):
            stats_dict = stats
        else:
            raise ValueError("stats must be either a container or a dictionary")

        names = names or stats_dict.keys()
        if len(names) != len(stats_dict):
            raise ValueError(
                "length of names does not correspond to the number of stats"
            )

        params = list()
        for func, kwargs in stats_dict.items():
            try:
                stats_func = getattr(spectra.spec, func)
            except AttributeError as err:
                raise ValueError(
                    "%s is not implemented as a method in %s"
                    % (func, self.__class__.__name__)
                ) from err
            if callable(stats_func):
                params.append(stats_func(**kwargs))
            else:
                raise ValueError(
                    "%s attribute of %s is not callable"
                    % (func, self.__class__.__name__)
                )

        return xr.merge(params).rename(dict(zip(stats_dict.keys(), names)))<|MERGE_RESOLUTION|>--- conflicted
+++ resolved
@@ -626,105 +626,11 @@
         if not {attrs.FREQNAME, attrs.DIRNAME}.issubset(self._obj.dims):
             raise ValueError(f"(freq, dir) dims required, only found {self._obj.dims}")
         for darr in (wsp_darr, wdir_darr, dep_darr):
-<<<<<<< HEAD
-            # Conditional below aims at allowing wsp, wdir, dep to be DataArrays
-            # within the SpecArray. not working yet.
-            if isinstance(darr, str):
-                darr = getattr(self, darr)
-            assert set(darr.dims) == self._non_spec_dims, (
-                "%s dimensions (%s) need matching non-spectral dimensions "
-                "in SpecArray (%s) for consistent slicing"
-                % (darr.name, set(darr.dims), self._non_spec_dims)
-            )
-
-        from wavespectra.core import specpart
-
-        # Initialise output - one SpecArray for each partition
-        all_parts = [0 * self._obj.load() for i in range(1 + max_swells)]
-
-        # Predefine these for speed
-        dirs = self.dir.values
-        freqs = self.freq.values
-        ndir = len(dirs)
-        nfreq = len(freqs)
-        wsp_darr.load()
-        wdir_darr.load()
-        dep_darr.load()
-
-        # Slice each possible 2D, freq-dir array out of the full data array
-        slice_ids = {dim: range(self._obj[dim].size) for dim in self._non_spec_dims}
-        for slice_dict in self._product(slice_ids):
-            spectrum = self._obj[slice_dict].values
-            if nearest:
-                slice_dict_nearest = {
-                    key: self._obj[key][val].values for key, val in slice_dict.items()
-                }
-                wsp = float(wsp_darr.sel(method="nearest", **slice_dict_nearest))
-                wdir = float(wdir_darr.sel(method="nearest", **slice_dict_nearest))
-                dep = float(dep_darr.sel(method="nearest", **slice_dict_nearest))
-            else:
-                wsp = float(wsp_darr[slice_dict])
-                wdir = float(wdir_darr[slice_dict])
-                dep = float(dep_darr[slice_dict])
-
-            Up = agefac * wsp * np.cos(D2R * (dirs - wdir))
-            windbool = np.tile(Up, (nfreq, 1)) > np.tile(
-                celerity(freqs, dep)[:, _], (1, ndir)
-            )
-
-            part_array = specpart.partition(spectrum)
-
-            ipeak = 1  # values from specpart.partition start at 1
-            part_array_max = part_array.max()
-            partitions_hs_swell = np.zeros(part_array_max + 1)  # zero is used for sea
-            while ipeak <= part_array_max:
-                part_spec = np.where(part_array == ipeak, spectrum, 0.0)
-
-                # Assign new partition if multiple valleys and satisfying conditions
-                imax, imin = self._inflection(part_spec, dfres=0.01, fmin=0.05)
-                if len(imin) > 0:
-                    # TODO: Deal with more than one imin value ?
-                    part_spec_new = part_spec.copy()
-                    part_spec_new[imin[0].squeeze() :, :] = 0
-                    newpart = part_spec_new > 0
-                    if newpart.sum() > 20:
-                        part_spec[newpart] = 0
-                        part_array_max += 1
-                        part_array[newpart] = part_array_max
-                        partitions_hs_swell = np.append(partitions_hs_swell, 0)
-
-                # Group sea partitions and sort swells by hs
-                W = part_spec[windbool].sum() / part_spec.sum()
-                if W > wscut:
-                    part_array[part_array == ipeak] = 0  # mark as windsea
-                else:
-                    partitions_hs_swell[ipeak] = hs(part_spec, freqs, dirs)
-
-                ipeak += 1
-
-            num_swells = min(max_swells, sum(partitions_hs_swell > hs_min))
-
-            sorted_swells = np.flipud(partitions_hs_swell[1:].argsort() + 1)
-            parts = np.concatenate(([0], sorted_swells[:num_swells]))
-            for ind, part in enumerate(parts):
-                all_parts[ind][slice_dict] = np.where(part_array == part, spectrum, 0.0)
-
-        # Concatenate partitions along new axis
-        part_coord = xr.DataArray(
-            data=range(len(all_parts)),
-            coords={"part": range(len(all_parts))},
-            dims=("part",),
-            name="part",
-            attrs={"standard_name": "spectral_partition_number", "units": ""},
-        )
-        return xr.concat(all_parts, dim=part_coord)
-=======
             if set(darr.dims) != self._non_spec_dims:
                 raise ValueError(
                     f"{darr.name} dims {list(darr.dims)} need matching "
                     f"non-spectral dims in SpecArray {self._non_spec_dims}"
                 )
->>>>>>> 17ef9981
 
         return partition(
             dset=self._obj,
