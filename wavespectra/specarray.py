"""Spectra object based on DataArray to calculate spectral statistics.

Reference:
    - Cartwright and Longuet-Higgins (1956). The Statistical Distribution of the Maxima
      of a Random Function, Proceedings of the Royal Society of London. Series A,
      Mathematical and Physical Sciences, 237, 212-232.
    - Holthuijsen LH (2005). Waves in oceanic and coastal waters (page 82).
    - Longuet-Higgins (1975). On the joint distribution of the periods and amplitudes
      of sea waves, Journal of Geophysical Research, 80, 2688-2694.

"""
import re
import numpy as np
import xarray as xr
from itertools import product
import inspect
import warnings

from wavespectra.plot import _PlotMethods
from wavespectra.core.attributes import attrs
from wavespectra.core.misc import D2R, R2D

try:
    from sympy import Symbol
    from sympy.utilities.lambdify import lambdify
    from sympy.parsing.sympy_parser import parse_expr
except ImportError:
    warnings.warn(
        'Cannot import sympy, install "extra" dependencies for full functionality'
    )

# TODO: dimension renaming and sorting in __init__ are not producing intended effect.
#       They correctly modify xarray_obj as defined in xarray.spec._obj but the actual
#       xarray is not modified - and they loose their direct association

_ = np.newaxis


@xr.register_dataarray_accessor("spec")
class SpecArray(object):
    def __init__(self, xarray_obj, dim_map=None):
        """Define spectral attributes."""
        # # Rename spectra coordinates if not 'freq' and/or 'dir'
        # if 'dim_map' is not None:
        #     xarray_obj = xarray_obj.rename(dim_map)

        # # Ensure frequencies and directions are sorted
        # for dim in [attrs.FREQNAME, attrs.DIRNAME]:
        #     if (dim in xarray_obj.dims
        #         and not self._strictly_increasing(xarray_obj[dim].values)):
        #         xarray_obj = self._obj.sortby([dim])

        self._obj = xarray_obj
        self._non_spec_dims = set(self._obj.dims).difference(
            (attrs.FREQNAME, attrs.DIRNAME)
        )

        # Create attributes for accessor
        self.freq = xarray_obj.freq
        self.dir = xarray_obj.dir if attrs.DIRNAME in xarray_obj.dims else None

        self.df = (
            abs(self.freq[1:].values - self.freq[:-1].values)
            if len(self.freq) > 1
            else np.array((1.0,))
        )
        self.dd = (
            abs(self.dir[1].values - self.dir[0].values)
            if self.dir is not None and len(self.dir) > 1
            else 1.0
        )

        # df darray with freq dimension - may replace above one in the future
        if len(self.freq) > 1:
            self.dfarr = xr.DataArray(
                data=np.hstack((1.0, np.full(len(self.freq) - 2, 0.5), 1.0))
                * (
                    np.hstack((0.0, np.diff(self.freq)))
                    + np.hstack((np.diff(self.freq), 0.0))
                ),
                coords={attrs.FREQNAME: self.freq},
                dims=(attrs.FREQNAME),
            )
        else:
            self.dfarr = xr.DataArray(
                data=np.array((1.0,)),
                coords={attrs.FREQNAME: self.freq},
                dims=(attrs.FREQNAME),
            )

    def __repr__(self):
        return re.sub(r"<([^\s]+)", "<%s" % (self.__class__.__name__), str(self._obj))

    def _strictly_increasing(self, arr):
        """Check if array is sorted in increasing order."""
        return all(x < y for x, y in zip(arr, arr[1:]))

    def _collapse_array(self, arr, indices, axis):
        """Collapse ndim array [arr] along [axis] using [indices]."""
        magic_index = [np.arange(i) for i in indices.shape]
        magic_index = np.ix_(*magic_index)
        magic_index = magic_index[:axis] + (indices,) + magic_index[axis:]
        return arr[magic_index]

    def _twod(self, darray, dim=attrs.DIRNAME):
        """Ensure dir,freq dims are present so moment calculations won't break."""
        if dim not in darray.dims:
            spec_array = np.expand_dims(darray.values, axis=-1)
            spec_coords = {dim: darray[dim].values for dim in darray.dims}
            spec_coords.update({dim: np.array((1,))})
            return xr.DataArray(
                spec_array,
                coords=spec_coords,
                dims=spec_coords.keys(),
                attrs=darray.attrs,
            )
        else:
            return darray

    def _interp_freq(self, fint):
        """Linearly interpolate spectra at frequency fint.

        Assumes self.freq.min() < fint < self.freq.max()

        Returns:
            DataArray with one value in frequency dimension (relative to fint)
            otherwise same dimensions as self._obj

        """
        assert (
            self.freq.min() < fint < self.freq.max()
        ), "Spectra must have frequencies smaller and greater than fint"
        ifreq = self.freq.searchsorted(fint)
        df = np.diff(self.freq.isel(freq=[ifreq - 1, ifreq]))[0]
        Sint = self._obj.isel(freq=[ifreq]) * (
            fint - self.freq.isel(freq=[ifreq - 1]).values
        ) + self._obj.isel(freq=[ifreq - 1]).values * (
            self.freq.isel(freq=[ifreq]).values - fint
        )
        Sint.freq.values = [fint]
        return Sint / df

    def _peak(self, arr):
        """Returns indices of largest peaks along freq dim in a ND-array.

        Args:
            arr (SpecArray): 1D spectra (integrated over directions)

        Returns:
            ipeak (SpecArray): indices for slicing arr at the frequency peak

        Note:
            A peak is found when arr(ipeak-1) < arr(ipeak) < arr(ipeak+1)
            ipeak==0 does not satisfy above condition and is assumed to be
                missing_value in other parts of the code
        """
        ispeak = np.logical_and(
            xr.concat((arr.isel(freq=0), arr), dim=attrs.FREQNAME).diff(
                attrs.FREQNAME, n=1, label="upper"
            )
            > 0,
            xr.concat((arr, arr.isel(freq=-1)), dim=attrs.FREQNAME).diff(
                attrs.FREQNAME, n=1, label="lower"
            )
            < 0,
        )
        ipeak = arr.where(ispeak).fillna(0).argmax(dim=attrs.FREQNAME).astype(int)
        return ipeak

    def _product(self, dict_of_ids):
        """Dot product of a dictionary of ids used to construct arbitrary slicing dicts.

        Example:
            Input dictionary :: {'site': [0,1], 'time': [0,1]}
            Output iterator :: {'site': 0, 'time': 0}
                               {'site': 0, 'time': 1}
                               {'site': 1, 'time': 0}
                               {'site': 1, 'time': 1}

        """
        return (dict(zip(dict_of_ids, x)) for x in product(*iter(dict_of_ids.values())))

    def _inflection(self, fdspec, dfres=0.01, fmin=0.05):
        """Finds points of inflection in smoothed frequency spectra.

        Args:
            fdspec (ndarray): freq-dir 2D specarray
            dfres (float): used to determine length of smoothing window
            fmin (float): minimum frequency for looking for minima/maxima

        """
        if len(self.freq) > 1:
            sf = fdspec.sum(axis=1)
            nsmooth = int(dfres / self.df[0])  # Window size
            if nsmooth > 1:
                sf = np.convolve(sf, np.hamming(nsmooth), "same")  # Smoothed f-spectrum
            sf[(sf < 0) | (self.freq.values < fmin)] = 0
            diff = np.diff(sf)
            imax = np.argwhere(np.diff(np.sign(diff)) == -2) + 1
            imin = np.argwhere(np.diff(np.sign(diff)) == 2) + 1
        else:
            imax = 0
            imin = 0
        return imax, imin

    def _same_dims(self, other):
        """Check if another SpecArray has same non-spectral dims.

        Used to ensure consistent slicing

        """
        return set(other.dims) == self._non_spec_dims

    def _my_name(self):
        """Returns the caller's name."""
        return inspect.stack()[1][3]

    def _standard_name(self, varname):
        try:
            return attrs.ATTRS[varname]["standard_name"]
        except AttributeError:
            warnings.warn(
                "Cannot set standard_name for variable {}. "
                "Ensure it is defined in attributes.yml".format(varname)
            )
            return ""

    def _units(self, varname):
        try:
            return attrs.ATTRS[varname]["units"]
        except AttributeError:
            warnings.warn(
                "Cannot set units for variable {}. "
                "Ensure it is defined in attributes.yml".format(varname)
            )
            return ""

    @property
    def plot(self) -> _PlotMethods:
        """Access plotting functions.

        >>> d = DataArray([[1, 2], [3, 4]])

        For convenience just call this directly
        >>> d.plot()

        Or use it as a namespace to use xarray.plot functions as
        DataArray methods
        >>> d.plot.imshow()  # equivalent to xarray.plot.imshow(d)

        """
        import copy

        obj = copy.deepcopy(self._obj)
        return _PlotMethods(obj)

    def oned(self, skipna=True):
        """Returns the one-dimensional frequency spectra.

        Direction dimension is dropped after integrating.

        Args:
            - skipna (bool): choose it to skip nans when integrating spectra.
              This is the default behaviour for sum() in DataArray. Notice it
              converts masks, where the entire array is nan, into zero.

        """
        if self.dir is not None:
            return self.dd * self._obj.sum(dim=attrs.DIRNAME, skipna=skipna)
        else:
            return self._obj.copy(deep=True)

    def split(self, fmin=None, fmax=None, dmin=None, dmax=None):
        """Split spectra over freq and/or dir dims.

        Args:
            - fmin (float): lowest frequency to split spectra, by default the lowest.
            - fmax (float): highest frequency to split spectra, by default the highest.
            - dmin (float): lowest direction to split spectra at, by default min(dir).
            - dmax (float): highest direction to split spectra at, by default max(dir).

        Note:
            - spectra are interpolated at `fmin` / `fmax` if they are not in self.freq.

        """
        if fmax is not None and fmin is not None and fmax <= fmin:
            raise ValueError("fmax needs to be greater than fmin")
        if dmax is not None and dmin is not None and dmax <= dmin:
            raise ValueError("dmax needs to be greater than dmin")

        # Slice frequencies
        other = self._obj.sel(freq=slice(fmin, fmax))

        # Slice directions
        if attrs.DIRNAME in other.dims and (dmin or dmax):
            other = self._obj.sortby([attrs.DIRNAME]).sel(dir=slice(dmin, dmax))

        # Interpolate at fmin
        if fmin is not None and (other.freq.min() > fmin) and (self.freq.min() <= fmin):
            other = xr.concat([self._interp_freq(fmin), other], dim=attrs.FREQNAME)

        # Interpolate at fmax
        if fmax is not None and (other.freq.max() < fmax) and (self.freq.max() >= fmax):
            other = xr.concat([other, self._interp_freq(fmax)], dim=attrs.FREQNAME)

        return other

    def to_energy(self, standard_name="sea_surface_wave_directional_energy_spectra"):
        """Convert from energy density (m2/Hz/degree) into wave energy spectra (m2)."""
        E = self._obj * self.dfarr * self.dd
        E.attrs.update({"standard_name": standard_name, "units": "m^{2}"})
        return E.rename("energy")

    def hs(self, tail=True):
        """Spectral significant wave height Hm0.

        Args:
            - tail (bool): if True fit high-frequency tail before integrating spectra.

        """
        Sf = self.oned(skipna=False)
        E = (Sf * self.dfarr).sum(dim=attrs.FREQNAME)
        if tail and Sf.freq[-1] > 0.333:
            E += (
                0.25
                * Sf[{attrs.FREQNAME: -1}].drop(attrs.FREQNAME)
                * Sf.freq[-1].values
            )
        hs = 4 * np.sqrt(E)
        hs.attrs.update(
            {
                "standard_name": self._standard_name(self._my_name()),
                "units": self._units(self._my_name()),
            }
        )
        return hs.rename(self._my_name())

    def hmax(self):
        """Maximum wave height Hmax.

        hmax is the most probably value of the maximum individual wave height
        for each sea state. Note that maximum wave height can be higher (but
        not by much since the probability density function is rather narrow).

        Reference:
            - Holthuijsen LH (2005). Waves in oceanic and coastal waters (page 82).

        """
        if attrs.TIMENAME in self._obj.coords and self._obj.time.size > 1:
            dt = np.diff(self._obj.time).astype("timedelta64[s]").mean()
            N = (
                dt.astype(float) / self.tm02()
            ).round()  # N is the number of waves in a sea state
            k = np.sqrt(0.5 * np.log(N))
        else:
            k = 1.86  # assumes N = 3*3600 / 10.8
        hmax = k * self.hs()
        hmax.attrs.update(
            {
                "standard_name": self._standard_name(self._my_name()),
                "units": self._units(self._my_name()),
            }
        )
        return hmax.rename(self._my_name())

    def scale_by_hs(
        self,
        expr,
        inplace=True,
        hs_min=-np.inf,
        hs_max=np.inf,
        tp_min=-np.inf,
        tp_max=np.inf,
        dpm_min=-np.inf,
        dpm_max=np.inf,
    ):
        """Scale spectra using equation based on Significant Wave Height Hs.

        Args:
            - expr (str): expression to apply, e.g. '0.13*hs + 0.02'.
            - inplace (bool): True to apply transformation in place, False otherwise.
            - hs_min, hs_max (float): Hs range over which expr is applied.
            - tp_min, tp_max (float): Tp range over which expr is applied.
            - dpm_min, dpm_max (float) Dpm range over which expr is applied.

        """
        func = lambdify(Symbol("hs"), parse_expr(expr.lower()), modules=["numpy"])
        hs = self.hs()
        k = (func(hs) / hs) ** 2
        scaled = k * self._obj
        if any(
            [
                abs(arg) != np.inf
                for arg in [hs_min, hs_max, tp_min, tp_max, dpm_min, dpm_max]
            ]
        ):
            tp = self.tp()
            dpm = self.dpm()
            scaled = scaled.where(
                (
                    (hs >= hs_min)
                    & (hs <= hs_max)
                    & (tp >= tp_min)
                    & (tp <= tp_max)
                    & (dpm >= dpm_min)
                    & (dpm <= dpm_max)
                )
            ).combine_first(self._obj)
        if inplace:
            self._obj.values = scaled.values
        else:
            return scaled

    def tp(self, smooth=True, mask=np.nan):
        """Peak wave period Tp.

        Args:
            - smooth (bool): True for the smooth wave period, False for the discrete
              period corresponding to the maxima in the direction-integrated spectra.
            - mask (float): value for missing data if there is no peak in spectra.

        """
        if len(self.freq) < 3:
            return None
        Sf = self.oned()
        ipeak = self._peak(Sf).load()
        fp = self.freq.astype("float64")[ipeak].drop("freq")
        if smooth:
            f1, f2, f3 = [self.freq[ipeak + i].values for i in [-1, 0, 1]]
            e1, e2, e3 = [Sf.isel(freq=ipeak + i).values for i in [-1, 0, 1]]
            s12 = f1 + f2
            q12 = (e1 - e2) / (f1 - f2)
            q13 = (e1 - e3) / (f1 - f3)
            qa = (q13 - q12) / (f3 - f2)
            qa = np.ma.masked_array(qa, qa >= 0)
            ind = ~qa.mask
            fpsmothed = (s12[ind] - q12[ind] / qa[ind]) / 2.0
            fp.values[ind] = fpsmothed
        tp = (1 / fp).where(ipeak > 0).fillna(mask).rename("tp")
        tp.attrs.update(
            {
                "standard_name": self._standard_name(self._my_name()),
                "units": self._units(self._my_name()),
            }
        )
        return tp

    def momf(self, mom=0):
        """Calculate given frequency moment."""
        fp = self.freq ** mom
        mf = self.dfarr * fp * self._obj
        return self._twod(mf.sum(dim=attrs.FREQNAME, skipna=False)).rename(
            "mom{:d}".format(mom)
        )

    def momd(self, mom=0, theta=90.0):
        """Calculate given directional moment."""
        cp = np.cos(np.radians(180 + theta - self.dir)) ** mom
        sp = np.sin(np.radians(180 + theta - self.dir)) ** mom
        msin = (self.dd * self._obj * sp).sum(dim=attrs.DIRNAME, skipna=False)
        mcos = (self.dd * self._obj * cp).sum(dim=attrs.DIRNAME, skipna=False)
        return msin, mcos

    def tm01(self):
        """Mean absolute wave period Tm01.

        True average period from the 1st spectral moment.

        """
        tm01 = self.momf(0).sum(dim=attrs.DIRNAME) / self.momf(1).sum(dim=attrs.DIRNAME)
        tm01.attrs.update(
            {
                "standard_name": self._standard_name(self._my_name()),
                "units": self._units(self._my_name()),
            }
        )
        return tm01.rename(self._my_name())

    def tm02(self):
        """Mean absolute wave period Tm02.

        Average period of zero up-crossings (Zhang, 2011).

        """
        tm02 = np.sqrt(
            self.momf(0).sum(dim=attrs.DIRNAME) / self.momf(2).sum(dim=attrs.DIRNAME)
        )
        tm02.attrs.update(
            {
                "standard_name": self._standard_name(self._my_name()),
                "units": self._units(self._my_name()),
            }
        )
        return tm02.rename(self._my_name())

    def dm(self):
        """Mean wave direction from the 1st spectral moment Dm."""
        moms, momc = self.momd(1)
        dm = np.arctan2(
            moms.sum(dim=attrs.FREQNAME, skipna=False),
            momc.sum(dim=attrs.FREQNAME, skipna=False),
        )
        dm = (270 - R2D * dm) % 360.0
        dm.attrs.update(
            {
                "standard_name": self._standard_name(self._my_name()),
                "units": self._units(self._my_name()),
            }
        )
        return dm.rename(self._my_name())

    def dp(self):
        """Peak wave direction Dp.

        Defined as the direction where the energy density of the
        frequency-integrated spectrum is maximum.

        """
        ipeak = self._obj.sum(dim=attrs.FREQNAME).argmax(dim=attrs.DIRNAME)
        template = self._obj.sum(dim=attrs.FREQNAME, skipna=False).sum(
            dim=attrs.DIRNAME, skipna=False
        )
        dp = self.dir.values[ipeak.values] * (0 * template + 1)
        dp.attrs.update(
            {
                "standard_name": self._standard_name(self._my_name()),
                "units": self._units(self._my_name()),
            }
        )
        return dp.rename(self._my_name())

    def dpm(self, mask=np.nan):
        """Peak wave direction Dpm.

        From WW3 Manual: peak wave direction, defined like the mean direction,
        using the frequency/wavenumber bin containing of the spectrum F(k)
        that contains the peak frequency only.

        Args:
            - mask (float): value for missing data in output.

        """
        ipeak = self._peak(self.oned())
        moms, momc = self.momd(1)
        moms_peak = self._collapse_array(
            moms.values, ipeak.values, axis=moms.get_axis_num(dim=attrs.FREQNAME)
        )
        momc_peak = self._collapse_array(
            momc.values, ipeak.values, axis=momc.get_axis_num(dim=attrs.FREQNAME)
        )
        dpm = np.arctan2(moms_peak, momc_peak) * (
            ipeak * 0 + 1
        )  # Cheap way to turn dp into appropriate DataArray
        dpm = (270 - R2D * dpm) % 360.0
        dpm.attrs.update(
            {
                "standard_name": self._standard_name(self._my_name()),
                "units": self._units(self._my_name()),
            }
        )
        return dpm.where(ipeak > 0).fillna(mask).rename(self._my_name())

    def dspr(self):
        """Directional wave spreading Dspr.

        The one-sided directional width of the spectrum.

        """
        moms, momc = self.momd(1)
        # Manipulate dimensions so calculations work
        moms = self._twod(moms, dim=attrs.DIRNAME)
        momc = self._twod(momc, dim=attrs.DIRNAME)
        mom0 = self._twod(self.momf(0), dim=attrs.FREQNAME).spec.oned(skipna=False)

        dspr = (
            2
            * R2D ** 2
            * (1 - ((moms.spec.momf() ** 2 + momc.spec.momf() ** 2) ** 0.5 / mom0))
        ) ** 0.5
        dspr = dspr.sum(dim=attrs.FREQNAME, skipna=False).sum(
            dim=attrs.DIRNAME, skipna=False
        )
        dspr.attrs.update(
            {
                "standard_name": self._standard_name(self._my_name()),
                "units": self._units(self._my_name()),
            }
        )
        return dspr.rename(self._my_name())

    def crsd(self, theta=90.0):
        """Add description."""
        cp = np.cos(D2R * (180 + theta - self.dir))
        sp = np.sin(D2R * (180 + theta - self.dir))
        crsd = (self.dd * self._obj * cp * sp).sum(dim=attrs.DIRNAME)
        crsd.attrs.update(
            {
                "standard_name",
                self._standard_name(self._my_name()),
                "units",
                self._units(self._my_name()),
            }
        )
        return crsd.rename(self._my_name())

    def swe(self):
        """Spectral width parameter by Cartwright and Longuet-Higgins (1956).

        Represents the range of frequencies where the dominant energy exists.

        Reference:
            - Cartwright and Longuet-Higgins (1956). The statistical distribution
              of maxima of a random function. Proc. R. Soc. A237, 212-232.

        """
        swe = (
            1.0
            - self.momf(2).sum(dim=attrs.DIRNAME) ** 2
            / (
                self.momf(0).sum(dim=attrs.DIRNAME)
                * self.momf(4).sum(dim=attrs.DIRNAME)
            )
        ) ** 0.5
        swe = swe.where(swe >= 0.001, 1.0)
        swe.attrs.update(
            {
                "standard_name": self._standard_name(self._my_name()),
                "units": self._units(self._my_name()),
            }
        )
        return swe.rename(self._my_name())

    def sw(self, mask=np.nan):
        """Spectral width parameter by Longuet-Higgins (1975).

        Represents energy distribution over entire frequency range.

        Args:
            - mask (float): value for missing data in output

        Reference:
            - Longuet-Higgins (1975). On the joint distribution of the periods and
              amplitudes of sea waves. JGR, 80, 2688-2694.

        """
        sw = (
            self.momf(0).sum(dim=attrs.DIRNAME)
            * self.momf(2).sum(dim=attrs.DIRNAME)
            / self.momf(1).sum(dim=attrs.DIRNAME) ** 2
            - 1.0
        ) ** 0.5
        sw.attrs.update(
            {
                "standard_name": self._standard_name(self._my_name()),
                "units": self._units(self._my_name()),
            }
        )
        return sw.where(self.hs() >= 0.001).fillna(mask).rename(self._my_name())

    def celerity(self, depth=False, freq=None):
        """Wave celerity C.

        Args:
            - depth (float): depths for calculating C, if not provided
              the deep water approximation is returned.
            - freq (ndarray): frequencies for calculating C, by default
              calculate from self.freq.

        Returns;
            - C: ndarray of same shape as freq with wave celerity for each frequency.

        """
        if freq is None:
            freq = self.freq
        if depth:
            ang_freq = 2 * np.pi * freq
            return ang_freq / wavenuma(ang_freq, depth)
        else:
            return 1.56 / freq

    def wavelen(self, depth=False):
        """Wavelength L.

        Args:
            - depth (float): depths for calculating L, if not provided
              the deep water approximation is returned.

        Returns;
            - L: ndarray of same shape as freq with wavelength for each frequency.

        """
        if depth:
            ang_freq = 2 * np.pi * self.freq
            return 2 * np.pi / wavenuma(ang_freq, depth)
        else:
            return 1.56 / self.freq ** 2

    def partition(
        self,
        wsp_darr,
        wdir_darr,
        dep_darr,
        agefac=1.7,
        wscut=0.3333,
        hs_min=0.001,
        nearest=False,
        max_swells=5,
    ):
        """Partition wave spectra using WW3 watershed algorithm.

        Args:
            - wsp_darr (DataArray): wind speed (m/s).
            - wdir_darr (DataArray): Wind direction (degree).
            - dep_darr (DataArray): Water depth (m).
            - agefac (float): Age factor.
            - wscut (float): Wind speed cutoff.
            - hs_min (float): minimum Hs for assigning swell partition.
            - nearest (bool): if True, wsp, wdir and dep are allowed to be taken from
              nearest point if not matching positions in SpecArray (slower).
            - max_swells: maximum number of swells to extract

        Returns:
            - part_spec (SpecArray): partitioned spectra with one extra dimension
              representig partition number.

        Note:
            - All input DataArray objects must have same non-spectral
              dimensions as SpecArray.
        References:
            - Hanson, Jeffrey L., et al. "Pacific hindcast performance of three
              numerical wave models." JTECH 26.8 (2009): 1614-1633.

        TODO:
            - We currently loop through each spectrum to calculate the partitions which
              is slow. Ideally we should handle the problem in a multi-dimensional way.

        """
        # Assert spectral dims are present in spectra and non-spectral dims are present
        # in winds and depths
        assert attrs.FREQNAME in self._obj.dims and attrs.DIRNAME in self._obj.dims, (
            "partition requires E(freq,dir) but freq|dir "
            "dimensions not in SpecArray dimensions (%s)" % (self._obj.dims)
        )
        for darr in (wsp_darr, wdir_darr, dep_darr):
            # Conditional below aims at allowing wsp, wdir, dep to be DataArrays
            # within the SpecArray. not working yet.
            if isinstance(darr, str):
                darr = getattr(self, darr)
            assert set(darr.dims) == self._non_spec_dims, (
                "%s dimensions (%s) need matching non-spectral dimensions "
                "in SpecArray (%s) for consistent slicing"
                % (darr.name, set(darr.dims), self._non_spec_dims)
            )

        from wavespectra.core.specpart import partition

        # Initialise output - one SpecArray for each partition
        all_parts = [0 * self._obj.load() for i in range(1 + max_swells)]

        # Predefine these for speed
        dirs = self.dir.values
        freqs = self.freq.values
        ndir = len(dirs)
        nfreq = len(freqs)
        wsp_darr.load()
        wdir_darr.load()
        dep_darr.load()

        # Slice each possible 2D, freq-dir array out of the full data array
        slice_ids = {dim: range(self._obj[dim].size) for dim in self._non_spec_dims}
        for slice_dict in self._product(slice_ids):
            spectrum = self._obj[slice_dict].values
            if nearest:
                slice_dict_nearest = {
                    key: self._obj[key][val].values for key, val in slice_dict.items()
                }
                wsp = float(wsp_darr.sel(method="nearest", **slice_dict_nearest))
                wdir = float(wdir_darr.sel(method="nearest", **slice_dict_nearest))
                dep = float(dep_darr.sel(method="nearest", **slice_dict_nearest))
            else:
                wsp = float(wsp_darr[slice_dict])
                wdir = float(wdir_darr[slice_dict])
                dep = float(dep_darr[slice_dict])

            Up = agefac * wsp * np.cos(D2R * (dirs - wdir))
            windbool = np.tile(Up, (nfreq, 1)) > np.tile(
                self.celerity(dep, freqs)[:, _], (1, ndir)
            )

<<<<<<< HEAD
            spectrum = specarr.values
            part_array = partition(spectrum)
            part_array_max = part_array.max()
=======
            part_array = specpart.partition(spectrum)
>>>>>>> 84e675be

            ipeak = 1  # values from specpart.partition start at 1
            part_array_max = part_array.max()
            partitions_hs_swell = np.zeros(part_array_max + 1)  # zero is used for sea
            while ipeak <= part_array_max:
                part_spec = np.where(part_array == ipeak, spectrum, 0.0)

                # Assign new partition if multiple valleys and satisfying some conditions
                imax, imin = self._inflection(part_spec, dfres=0.01, fmin=0.05)
                if len(imin) > 0:
                    # TODO: swap part_spec and part_spec_new and deal with more than one imin value ?
                    part_spec_new = part_spec.copy()
                    part_spec_new[imin[0].squeeze() :, :] = 0
                    newpart = part_spec_new > 0
                    if newpart.sum() > 20:
                        part_spec[newpart] = 0
                        part_array_max += 1
                        part_array[newpart] = part_array_max
                        partitions_hs_swell = np.append(partitions_hs_swell, 0)

                # Group sea partitions and sort swells by hs
                W = part_spec[windbool].sum() / part_spec.sum()
                if W > wscut:
                    part_array[part_array == ipeak] = 0  # mark as windsea
                else:
                    partitions_hs_swell[ipeak] = hs(part_spec, freqs, dirs)

                ipeak += 1

            num_swells = min(max_swells, sum(partitions_hs_swell > hs_min))

            sorted_swells = np.flipud(partitions_hs_swell[1:].argsort() + 1)
            parts = np.concatenate(([0], sorted_swells[:num_swells]))
            for ind, part in enumerate(parts):
                all_parts[ind][slice_dict] = np.where(part_array == part, spectrum, 0.0)

        # Concatenate partitions along new axis
        part_coord = xr.DataArray(
            data=range(len(all_parts)),
            coords={"part": range(len(all_parts))},
            dims=("part",),
            name="part",
            attrs={"standard_name": "spectral_partition_number", "units": ""},
        )
        return xr.concat(all_parts, dim=part_coord)

    def dpw(self):
        """Wave spreading at the peak wave frequency."""
        raise NotImplementedError(
            "Wave spreading at the peak wave frequency method not defined"
        )

    def stats(self, stats, fmin=None, fmax=None, dmin=None, dmax=None, names=None):
        """Calculate multiple spectral stats into a Dataset.

        Args:
            - stats (list): strings specifying stats to be calculated.
              (dict): keys are stats names, vals are dicts with kwargs to use with
              corresponding method.
            - fmin (float): lower frequencies for splitting spectra before
              calculating stats.
            - fmax (float): upper frequencies for splitting spectra before
              calculating stats.
            - dmin (float): lower directions for splitting spectra before
              calculating stats.
            - dmax (float): upper directions for splitting spectra before
              calculating stats.
            - names (list): strings to rename each stat in output Dataset.

        Returns:
            - Dataset with all spectral statistics specified.

        Note:
            - All stats names must correspond to methods implemented in this class.
            - If names is provided, its length must correspond to the length of stats.

        """
        if any((fmin, fmax, dmin, dmax)):
            spectra = self.split(fmin=fmin, fmax=fmax, dmin=dmin, dmax=dmax)
        else:
            spectra = self._obj

        if isinstance(stats, (list, tuple)):
            stats_dict = {s: {} for s in stats}
        elif isinstance(stats, dict):
            stats_dict = stats
        else:
            raise ValueError("stats must be either a container or a dictionary")

        names = names or stats_dict.keys()
        if len(names) != len(stats_dict):
            raise ValueError(
                "length of names does not correspond to the number of stats"
            )

        params = list()
        for func, kwargs in stats_dict.items():
            try:
                stats_func = getattr(spectra.spec, func)
            except AttributeError as err:
                raise ValueError(
                    "%s is not implemented as a method in %s"
                    % (func, self.__class__.__name__)
                ) from err
            if callable(stats_func):
                params.append(stats_func(**kwargs))
            else:
                raise ValueError(
                    "%s attribute of %s is not callable"
                    % (func, self.__class__.__name__)
                )

        return xr.merge(params).rename(dict(zip(stats_dict.keys(), names)))


def wavenuma(ang_freq, water_depth):
    """Chen and Thomson wavenumber approximation."""
    k0h = 0.10194 * ang_freq * ang_freq * water_depth
    D = [0, 0.6522, 0.4622, 0, 0.0864, 0.0675]
    a = 1.0
    for i in range(1, 6):
        a += D[i] * k0h ** i
    return (k0h * (1 + 1.0 / (k0h * a)) ** 0.5) / water_depth


def hs(spec, freqs, dirs, tail=True):
    """Significant wave height Hmo.

    Copied as a function so it can be used in a generic context.

    Args:
        - spec (ndarray): wave spectrum array
        - freqs (darray): wave frequency array
        - dirs (darray): wave direction array
        - tail (bool): if True fit high-frequency tail before integrating spectra

    """
    df = abs(freqs[1:] - freqs[:-1])
    if len(dirs) > 1:
        ddir = abs(dirs[1] - dirs[0])
        E = ddir * spec.sum(1)
    else:
        E = np.squeeze(spec)
    Etot = 0.5 * sum(df * (E[1:] + E[:-1]))
    if tail and freqs[-1] > 0.333:
        Etot += 0.25 * E[-1] * freqs[-1]
    return 4.0 * np.sqrt(Etot)


if __name__ == "__main__":
    from wavespectra import read_ww3

    dset = read_ww3("/wave/socean/spec20120101T00_spec.nc", chunks={"station": 1})
    ds = dset.isel(site=2000)
    part = ds.spec.partition(ds.wspd, ds.wdir, ds.dpt)
    print(part.isel(time=0).spec.hs().values)<|MERGE_RESOLUTION|>--- conflicted
+++ resolved
@@ -787,13 +787,7 @@
                 self.celerity(dep, freqs)[:, _], (1, ndir)
             )
 
-<<<<<<< HEAD
-            spectrum = specarr.values
-            part_array = partition(spectrum)
-            part_array_max = part_array.max()
-=======
             part_array = specpart.partition(spectrum)
->>>>>>> 84e675be
 
             ipeak = 1  # values from specpart.partition start at 1
             part_array_max = part_array.max()
