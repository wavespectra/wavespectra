"""Wave spectra stats on numpy arrays sourced by apply_ufuncs."""
import numpy as np
<<<<<<< HEAD
from numba import guvectorize
from scipy.constants import g, pi
=======
>>>>>>> 50ddce0a

from wavespectra.core.utils import R2D


def mom1_numpy(spectrum, dir, theta=90.0):
    """First directional moment.

    Args:
        - spectrum (2darray): wave spectrum array.
        - dir (1darray): wave direction array.
        - theta (float): angle offset.

    Returns:
        - msin (float): Sin component of the 1st directional moment.
        - mcos (float): Cosine component of the 1st directional moment.

    """
    dd = dir[1] - dir[0]
    cp = np.cos(np.radians(180 + theta - dir))
    sp = np.sin(np.radians(180 + theta - dir))
    msin = (dd * spectrum * sp).sum(axis=1)
    mcos = (dd * spectrum * cp).sum(axis=1)
    return msin, mcos


def dm_numpy(spectrum, dir):
    """Mean wave direction Dm.

    Args:
        - spectrum (2darray): wave spectrum array.
        - dir (1darray): wave direction array.

    Returns:
        - dm (float): Mean spectral period.

    """
    moms, momc = mom1_numpy(spectrum, dir)
    dm = np.arctan2(moms.sum(axis=0), momc.sum(axis=0))
    dm = (270 - R2D * dm) % 360.0
    return dm


def hs_numpy(spectrum, freq, dir=None, tail=True):
    """Significant wave height Hmo.

    Args:
        - spectrum (2darray): wave spectrum array.
        - freq (1darray): wave frequency array.
        - dir (1darray): wave direction array.
        - tail (bool): if True fit high-frequency tail before integrating spectra.

    Returns:
        - hs (float): Significant wave height.

    """
    df = abs(freq[1:] - freq[:-1])
    if dir is not None and len(dir) > 1:
        ddir = abs(dir[1] - dir[0])
        E = ddir * spectrum.sum(1)
    else:
        E = np.squeeze(spectrum)
    Etot = 0.5 * sum(df * (E[1:] + E[:-1]))
    if tail and freq[-1] > 0.333:
        Etot += 0.25 * E[-1] * freq[-1]
    return 4.0 * np.sqrt(Etot)


def dpm(ipeak, momsin, momcos):
    """Mean direction at the peak wave period Dpm.

    Args:
        - ipeak (int): Index of the maximum energy density in the frequency spectrum E(f).
        - momsin (1darray): Sin component of the 1st directional moment.
        - momcos (1darray): Cos component of the 1st directional moment.

    Returns:
        - dpm (float): Mean direction at the frequency peak of the spectrum.

    """
    if not ipeak:
        return np.nan
    else:
        dpm = np.arctan2(momsin[ipeak], momcos[ipeak])
<<<<<<< HEAD
        out[0] = np.float32((270 - R2D * dpm) % 360.0)


@guvectorize(
    "(int64, float32[:], float32[:])",
    "(), (n) -> ()",
    nopython=True,
    target="parallel",
    cache=True,
    forceobj=True,
)
def dp_gufunc(ipeak, dir, out):
=======
        return np.float32((270 - R2D * dpm) % 360.)


def dp(ipeak, dir):
>>>>>>> 50ddce0a
    """Peak wave direction Dp.

    Args:
        - ipeak (int): Index of the maximum energy density in the direction spectrum E(d).
        - dir (1darray): Wave direction array.

    Returns:
        - dp (float): Direction of the maximum energy density in the
          frequency-integrated spectrum.

    """
<<<<<<< HEAD
    out[0] = np.float32(dir[ipeak])


@guvectorize(
    "(float64[:], float32[:], float32, float32[:])",
    "(n), (n), () -> ()",
    nopython=True,
    target="parallel",
    cache=True,
    forceobj=True,
)
def alpha_gufunc(spectrum, freq, fp, out):
    """Phillips fetch dependant scaling coefficient.

    Args:
        - spectrum (1darray): Direction-integrated wave spectrum array E(f).
        - freq (1darray): Wave frequency array.

    Returns:
        - alpha (float): Phillips constant.

    """
    pos = np.where((freq > 1.35 * fp) & (freq < 2.0 * fp))[0]
    if pos.size < 2:
        out[0] = np.nan
    else:
        s = spectrum[pos]
        f = freq[pos]
        term1 = (2 * pi) ** 4 / g**2 / ((pos[-1] - pos[0]) + 1)
        term2 = np.sum(s * f**5 * np.exp(1.25 * (fp / f) ** 4))
        out[0] = np.float32(term1 * term2)


@guvectorize(
    "(int64, float64[:], float32[:], float32[:])",
    "(), (n), (n) -> ()",
    nopython=True,
    target="parallel",
    cache=True,
    forceobj=True,
)
def tps_gufunc(ipeak, spectrum, freq, out):
=======
    return np.float32(dir[ipeak])


def tps(ipeak, spectrum, freq):
>>>>>>> 50ddce0a
    """Smooth peak wave period Tp.

    Args:
        - ipeak (int): Index of the maximum energy density in frequency spectrum E(f).
        - spectrum (1darray): Direction-integrated wave spectrum array E(f).
        - freq (1darray): Wave frequency array.

    Returns:
        - tp (float): Period of the maximum energy density in the smooth spectrum.

    Note:
        - The smooth peak period is the peak of a parabolic fit around the spectral
          peak. It is the period commonly defined in SWAN and WW3 model output.

    """
    if not ipeak:
        return np.nan
    else:
        f1 = freq[ipeak - 1]
        f2 = freq[ipeak]
        f3 = freq[ipeak + 1]
        e1 = spectrum[ipeak - 1]
        e2 = spectrum[ipeak]
        e3 = spectrum[ipeak + 1]
        s12 = f1 + f2
        q12 = (e1 - e2) / (f1 - f2)
        q13 = (e1 - e3) / (f1 - f3)
        qa = (q13 - q12) / (f3 - f2)
        fp = (s12 - q12 / qa) / 2.0
        return np.float32(1.0 / fp)


def tp(ipeak, spectrum, freq):
    """Peak wave period Tp.

    Args:
        - ipeak (int): Index of the maximum energy density in frequency spectrum E(f).
        - spectrum (1darray): Frequency wave spectrum array E(f).
        - freq (1darray): Wave frequency array.

    Returns:
        - tp (float): Period of the maximum energy density in the frequency spectrum.

    Note:
        - Arg spectrum is only defined so the signature is consistent with tps function.

    """
    if not ipeak:
        return np.nan
    else:
<<<<<<< HEAD
        out[0] = np.float32(1.0 / freq[ipeak])


@guvectorize(
    "(int64, float64[:], float32[:])",
    "(), (n) -> ()",
    nopython=True,
    target="parallel",
    cache=True,
    forceobj=True,
)
def dpspr_gufunc(ipeak, fdspr, out):
    """Peak directional wave spread Dpspr.

    - ipeak (int): Index of the maximum energy density in the frequency spectrum E(f).
    - fdsprd (1darray): Direction spread as a function of frequency :math:`\\sigma(f)`.

    Returns:
        - dpspr (float): Directional wave spreading at the peak wave frequency.

    """
    if not ipeak:
        out[0] = np.nan
    else:
        out[0] = fdspr[ipeak]
=======
        return np.float32(1.0 / freq[ipeak])
>>>>>>> 50ddce0a
<|MERGE_RESOLUTION|>--- conflicted
+++ resolved
@@ -1,10 +1,6 @@
 """Wave spectra stats on numpy arrays sourced by apply_ufuncs."""
 import numpy as np
-<<<<<<< HEAD
-from numba import guvectorize
 from scipy.constants import g, pi
-=======
->>>>>>> 50ddce0a
 
 from wavespectra.core.utils import R2D
 
@@ -88,25 +84,10 @@
         return np.nan
     else:
         dpm = np.arctan2(momsin[ipeak], momcos[ipeak])
-<<<<<<< HEAD
-        out[0] = np.float32((270 - R2D * dpm) % 360.0)
-
-
-@guvectorize(
-    "(int64, float32[:], float32[:])",
-    "(), (n) -> ()",
-    nopython=True,
-    target="parallel",
-    cache=True,
-    forceobj=True,
-)
-def dp_gufunc(ipeak, dir, out):
-=======
-        return np.float32((270 - R2D * dpm) % 360.)
+        return np.float32((270 - R2D * dpm) % 360.0)
 
 
 def dp(ipeak, dir):
->>>>>>> 50ddce0a
     """Peak wave direction Dp.
 
     Args:
@@ -118,19 +99,10 @@
           frequency-integrated spectrum.
 
     """
-<<<<<<< HEAD
-    out[0] = np.float32(dir[ipeak])
+    return np.float32(dir[ipeak])
 
 
-@guvectorize(
-    "(float64[:], float32[:], float32, float32[:])",
-    "(n), (n), () -> ()",
-    nopython=True,
-    target="parallel",
-    cache=True,
-    forceobj=True,
-)
-def alpha_gufunc(spectrum, freq, fp, out):
+def alpha_gufunc(spectrum, freq, fp):
     """Phillips fetch dependant scaling coefficient.
 
     Args:
@@ -143,30 +115,16 @@
     """
     pos = np.where((freq > 1.35 * fp) & (freq < 2.0 * fp))[0]
     if pos.size < 2:
-        out[0] = np.nan
+        return np.nan
     else:
         s = spectrum[pos]
         f = freq[pos]
         term1 = (2 * pi) ** 4 / g**2 / ((pos[-1] - pos[0]) + 1)
         term2 = np.sum(s * f**5 * np.exp(1.25 * (fp / f) ** 4))
-        out[0] = np.float32(term1 * term2)
-
-
-@guvectorize(
-    "(int64, float64[:], float32[:], float32[:])",
-    "(), (n), (n) -> ()",
-    nopython=True,
-    target="parallel",
-    cache=True,
-    forceobj=True,
-)
-def tps_gufunc(ipeak, spectrum, freq, out):
-=======
-    return np.float32(dir[ipeak])
+        return np.float32(term1 * term2)
 
 
 def tps(ipeak, spectrum, freq):
->>>>>>> 50ddce0a
     """Smooth peak wave period Tp.
 
     Args:
@@ -217,32 +175,21 @@
     if not ipeak:
         return np.nan
     else:
-<<<<<<< HEAD
-        out[0] = np.float32(1.0 / freq[ipeak])
+        return np.float32(1.0 / freq[ipeak])
 
 
-@guvectorize(
-    "(int64, float64[:], float32[:])",
-    "(), (n) -> ()",
-    nopython=True,
-    target="parallel",
-    cache=True,
-    forceobj=True,
-)
-def dpspr_gufunc(ipeak, fdspr, out):
+def dpspr_gufunc(ipeak, fdspr):
     """Peak directional wave spread Dpspr.
 
-    - ipeak (int): Index of the maximum energy density in the frequency spectrum E(f).
-    - fdsprd (1darray): Direction spread as a function of frequency :math:`\\sigma(f)`.
+    Args:
+        - ipeak (int): Index of the maximum energy density in the frequency spectrum E(f).
+        - fdsprd (1darray): Direction spread as a function of frequency :math:`\\sigma(f)`.
 
     Returns:
         - dpspr (float): Directional wave spreading at the peak wave frequency.
 
     """
     if not ipeak:
-        out[0] = np.nan
+        return np.nan
     else:
-        out[0] = fdspr[ipeak]
-=======
-        return np.float32(1.0 / freq[ipeak])
->>>>>>> 50ddce0a
+        return fdspr[ipeak]