--- conflicted
+++ resolved
@@ -312,13 +312,9 @@
         fattrs = darr[self.fname].attrs
         dattrs = darr[self.dname].attrs
         sattrs = darr.attrs
-<<<<<<< HEAD
-        darr = darr.assign_coords({self.fname: np.log10(darr[self.fname] * LOG_FACTOR)})
-=======
         freqs = np.log10(darr.freq * LOG_FACTOR)
         freqs = freqs.where(np.isfinite(freqs), 0)
         darr = darr.assign_coords({self.fname: freqs})
->>>>>>> bb60b99b
         darr.attrs = sattrs
         darr[self.fname].attrs = fattrs
         darr[self.dname].attrs = dattrs
