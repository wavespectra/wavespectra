"""Wrapper around the xarray dataset."""
import types
import os
import re
import sys
import xarray as xr

from wavespectra.core.attributes import attrs
from wavespectra.core.select import sel_idw, sel_nearest, sel_bbox
from wavespectra.specarray import SpecArray

here = os.path.dirname(os.path.abspath(__file__))


class Plugin(type):
    """Add all the export functions at class creation time."""

    def __new__(cls, name, bases, dct):
        modules = [
            __import__(
                f"wavespectra.output.{os.path.splitext(fname)[0]}",
                fromlist=["*"],
            )
            for fname in os.listdir(os.path.join(here, "output"))
            if fname.endswith(".py")
        ]
        for module in modules:
            for module_attr in dir(module):
                function = getattr(module, module_attr)
                if isinstance(function, types.FunctionType) and module_attr.startswith(
                    "to_"
                ):
                    dct[function.__name__] = function
        return type.__new__(cls, name, bases, dct)


@xr.register_dataset_accessor("spec")
class SpecDataset(metaclass=Plugin):
    """Extends xarray's Dataset to deal with wave spectra datasets.

    Plugin functions defined in wavespectra/output/<module>
    are attached as methods in this accessor class.

    """

    def __init__(self, xarray_dset):
        self.dset = xarray_dset
        self._wrapper()
        self.supported_dims = [
            attrs.TIMENAME,
            attrs.SITENAME,
            attrs.LATNAME,
            attrs.LONNAME,
            attrs.FREQNAME,
            attrs.DIRNAME,
        ]

    def __getattr__(self, attr):
        return getattr(self.dset, attr)

    def __repr__(self):
        return re.sub(r"<.+>", f"<{self.__class__.__name__}>", str(self.dset))

    def _wrapper(self):
        """Wraper around SpecArray methods.

        Allows calling public SpecArray methods from SpecDataset.
        For example:
            self.spec.hs() becomes equivalent to self.efth.spec.hs()

        """
        for method_name in dir(self.dset[attrs.SPECNAME].spec):
            if not method_name.startswith("_"):
                method = getattr(self.dset[attrs.SPECNAME].spec, method_name)
                setattr(self, method_name, method)

    def _check_and_stack_dims(self):
        """Ensure dimensions are suitable for dumping in some ascii formats.

        Returns:
            Dataset object with site dimension and with no grid dimensions.

        Note:
            Grid is converted to site dimension which can be iterated over.
            Site is defined if not in dataset and not a grid.
            Dimensions are checked to ensure they are supported for dumping.

        """
        dset = self.dset.copy(deep=True)

        unsupported_dims = set(dset[attrs.SPECNAME].dims) - set(self.supported_dims)
        if unsupported_dims:
            raise NotImplementedError(
                f"Dimensions {unsupported_dims} are not supported by "
                f"{sys._getframe().f_back.f_code.co_name} method"
            )

        # If grid reshape into site, if neither define fake site dimension
        if set(("lon", "lat")).issubset(dset.dims):
            dset = dset.stack(site=("lat", "lon"))
        elif "site" not in dset.dims:
            dset = dset.expand_dims("site")

        return dset

    def sel(
        self,
        lons,
        lats,
        method="idw",
        tolerance=2.0,
        dset_lons=None,
        dset_lats=None,
        **kwargs,
    ):
        """Select stations near or at locations defined by (lons, lats) vector.

        Args:
            - lons (list): Longitude values of locations to select.
            - lats (list): Latitude values of locations to select.
            - method (str): Method to use for inexact matches:
                * idw: Inverse distance weighting selection.
                * nearest: Nearest site selection.
                * bbox: Sites inside bbox [min(lons), min(lats)], [max(lons), max(lats)].
                * None: Only exact matches.
            - tolerance (float): Maximum distance between locations and original stations
              for inexact matches.
            - dset_lons (array): Longitude of stations in dset, not required but could
              help improove speed.
            - dset_lats (array): Latitude of stations in dset, not required but could
              help improove speed.
            - kwargs: Extra keywargs to pass to the respective sel function
              (i.e., `sel_nearest`, `sel_idw`).

        Return:
<<<<<<< HEAD
            - Stations Dataset selected at locations defined by zip(lons, lats).
=======
            - dset (SpecDataset): Stations Dataset selected at locations defined by zip(lons, lats).
>>>>>>> bb60b99b

        Note:
            - `tolerance` behaves differently with methods 'idw' and 'nearest'. In 'idw'
              sites with no neighbours within `tolerance` are masked whereas in
              'nearest' an exception is raised.
            - `dset_lons`, `dset_lats` are not required but can improve performance when
              `dset` is chunked with site=1 (expensive to access site coords) and
              improve precision if projected coors are provided at high latitudes.

        """
        funcs = {
            "idw": sel_idw,
            "bbox": sel_bbox,
            "nearest": sel_nearest,
            None: sel_nearest,
        }
        try:
            func = funcs[method]
        except KeyError:
            raise ValueError(
                f"Method '{method}' not supported, valid ones are {list(funcs.keys())}"
            )
        if method is None:
            kwargs.update({"exact": True})
        # Providing station coordinates is a lot more efficient for chunked datasets
        if dset_lons is None:
            dset_lons = self.dset[attrs.LONNAME].values
        if dset_lats is None:
            dset_lats = self.dset[attrs.LATNAME].values
        dsout = func(
            dset=self.dset,
            lons=lons,
            lats=lats,
            tolerance=tolerance,
            dset_lons=dset_lons,
            dset_lats=dset_lats,
            **kwargs,
        )
        return dsout<|MERGE_RESOLUTION|>--- conflicted
+++ resolved
@@ -133,11 +133,7 @@
               (i.e., `sel_nearest`, `sel_idw`).
 
         Return:
-<<<<<<< HEAD
-            - Stations Dataset selected at locations defined by zip(lons, lats).
-=======
             - dset (SpecDataset): Stations Dataset selected at locations defined by zip(lons, lats).
->>>>>>> bb60b99b
 
         Note:
             - `tolerance` behaves differently with methods 'idw' and 'nearest'. In 'idw'
