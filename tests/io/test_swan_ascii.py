--- conflicted
+++ resolved
@@ -10,8 +10,8 @@
 from wavespectra.input.swan import read_swan, read_swans, read_hotswan, read_swanow
 from wavespectra.core.attributes import attrs
 
-<<<<<<< HEAD
-FILENAME = os.path.join(os.path.dirname(os.path.abspath(__file__)), "../sample_files", "swanfile.spec")
+FILES_DIR = Path(__file__).parent / "../sample_files"
+
 
 
 @pytest.fixture(scope="module")
@@ -58,9 +58,6 @@
     ds1 = ds.drop_vars(["wspd", "wdir", "dpt"])
     ds2 = read_swan(filename, as_site=True)
     assert ds1.equals(ds2)
-=======
-FILES_DIR = Path(__file__).parent / "../sample_files"
->>>>>>> bb60b99b
 
 
 @pytest.mark.filterwarnings("ignore::UserWarning")
@@ -73,23 +70,12 @@
     shutil.copy(FILENAME.replace(".spec", ".tab"), tabname)
     dset.isel(time=[0, 1]).spec.to_swan(specname)
 
-<<<<<<< HEAD
     ds = read_swans([specname])
     ds = read_swan(specname)
     assert {"wspd", "wdir", "dpt"}.issubset(dset)
     assert not {"wspd", "wdir", "dpt"}.issubset(ds)
-=======
-    @classmethod
-    def setup_class(self):
-        """Setup class."""
-        self.tmp_dir = mkdtemp()
-        self.filename = os.path.join(FILES_DIR, "swanfile.spec")
-        self.filename_pathlib = FILES_DIR / "swanfile.spec"
-        self.ds = read_swan(self.filename, as_site=True)
->>>>>>> bb60b99b
 
 
-<<<<<<< HEAD
 @pytest.mark.filterwarnings("ignore::UserWarning")
 def test_read_swan_bad_tabfile(dset, tmpdir):
     """Test spectra exception is raised for bad or nonsupported tabfile."""
@@ -104,32 +90,3 @@
     ds = read_swan(specname)
     assert {"wspd", "wdir", "dpt"}.issubset(dset)
     assert not {"wspd", "wdir", "dpt"}.issubset(ds)
-=======
-    def test_read_swan(self):
-        for filename in [self.filename, self.filename_pathlib]:
-            ds = read_swan(filename)
-            assert self.ds.isel(site=0).spec.hs().values == pytest.approx(
-                ds.isel(lon=0, lat=0, drop=True).spec.hs().values, rel=1e-2
-            )
-
-    def test_read_swans(self):
-        for filename in [self.filename, self.filename_pathlib]:
-            ds = read_swans([filename])
-            assert self.ds.spec.hs().values == pytest.approx(
-                ds.isel(site=[0]).spec.hs().values, rel=1e-2
-            )
-
-    def test_read_hotswan(self):
-        for filename in [self.filename, self.filename_pathlib]:
-            ds = read_hotswan([filename])
-            assert self.ds.spec.hs().values.ravel() == pytest.approx(
-                ds.isel(lon=0, lat=0).spec.hs().values, rel=1e-2
-            )
-
-    def test_read_swanow(self):
-        for filename in [self.filename, self.filename_pathlib]:
-            ds = read_swanow([filename])
-            assert self.ds.isel(site=0).spec.hs().values == pytest.approx(
-                ds.isel(lon=0, lat=0, drop=True).spec.hs().values, rel=1e-2
-            )
->>>>>>> bb60b99b
