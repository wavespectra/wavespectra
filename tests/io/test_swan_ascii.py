from pathlib import Path
import os
import shutil
import numpy as np
import xarray as xr
import shutil
import pytest
from tempfile import mkdtemp

from wavespectra.input.swan import read_swan, read_swans, read_hotswan, read_swanow
from wavespectra.core.attributes import attrs

<<<<<<< HEAD

FILENAME = Path(__file__).parent / "../sample_files/swanfile.spec"


@pytest.fixture(scope="module")
def dset():
    yield read_swan(FILENAME, as_site=True)


@pytest.mark.filterwarnings("ignore::UserWarning")
def test_read_swans(dset):
    ds = read_swans([FILENAME])
    assert dset.spec.hs().values == pytest.approx(
        ds.isel(site=[0]).spec.hs().values, rel=1e-2
    )
    ds = read_swans([FILENAME], int_freq=False)
    assert dset.spec.freq.equals(ds.spec.freq)
    ds = read_swans([FILENAME], int_dir=True)
    assert np.array_equal(ds.spec.dir.values, np.arange(0, 360, 10))
    ds = read_swans([FILENAME], ntimes=3)
    assert dset.time.size > ds.time.size
    ds = read_swans([FILENAME], ndays=1)
    assert dset.time.size > ds.time.size


def test_read_hotswan(dset):
    ds = read_hotswan([FILENAME])
    assert dset.spec.hs().values.ravel() == pytest.approx(
        ds.isel(lon=0, lat=0).spec.hs().values, rel=1e-2
    )


def test_read_swanow(dset):
    ds = read_swanow([FILENAME])
    assert dset.isel(site=0).spec.hs().values == pytest.approx(
        ds.isel(lon=0, lat=0, drop=True).spec.hs().values, rel=1e-2
    )


def test_read_swan_multiple_locations(dset, tmpdir):
    """Test reading swan file with more than one site."""
    filename = tmpdir / "swanfile.spec"
    ds = xr.concat([dset, dset, dset], dim="site")
    ds["site"] = [1, 2, 3]
    ds.spec.to_swan(filename)
    ds1 = ds.drop_vars(["wspd", "wdir", "dpt"])
    ds2 = read_swan(filename, as_site=True)
    assert ds1.equals(ds2)


@pytest.mark.filterwarnings("ignore::UserWarning")
def test_read_swan_inconsistent_times(dset, tmpdir):
    """Test spectra is read without winds and depth if times are inconsistent."""
    specname = tmpdir / "swanfile.spec"
    tabname = tmpdir / "swanfile.tab"

    # Create inconsistent pairs
    shutil.copy(str(FILENAME).replace(".spec", ".tab"), tabname)
    dset.isel(time=[0, 1]).spec.to_swan(specname)

    ds = read_swans([specname])
    ds = read_swan(specname)
    assert {"wspd", "wdir", "dpt"}.issubset(dset)
    assert not {"wspd", "wdir", "dpt"}.issubset(ds)


@pytest.mark.filterwarnings("ignore::UserWarning")
def test_read_swan_bad_tabfile(dset, tmpdir):
    """Test spectra exception is raised for bad or nonsupported tabfile."""
    specname = tmpdir / "swanfile.spec"
    tabname = tmpdir / "swanfile.tab"

    # Tabfile is in fact a spectra file here which should fail
    shutil.copy(FILENAME, tabname)
    shutil.copy(FILENAME, specname)

    #ds = read_swans([specname])
    ds = read_swan(specname)
    assert {"wspd", "wdir", "dpt"}.issubset(dset)
    assert not {"wspd", "wdir", "dpt"}.issubset(ds)
=======
FILES_DIR = Path(__file__).parent / "../sample_files"



class TestSwan(object):
    """Test read swan ascii functions."""

    @classmethod
    def setup_class(self):
        """Setup class."""
        self.tmp_dir = mkdtemp()
        self.filename = os.path.join(FILES_DIR, "swanfile.spec")
        self.filename_pathlib = FILES_DIR / "swanfile.spec"
        self.ds = read_swan(self.filename, as_site=True)

    @classmethod
    def teardown_class(self):
        shutil.rmtree(self.tmp_dir)

    def test_read_swan(self):
        for filename in [self.filename, self.filename_pathlib]:
            ds = read_swan(filename)
            assert self.ds.isel(site=0).spec.hs().values == pytest.approx(
                ds.isel(lon=0, lat=0, drop=True).spec.hs().values, rel=1e-2
            )

    def test_read_swans(self):
        for filename in [self.filename, self.filename_pathlib]:
            ds = read_swans([filename])
            assert self.ds.spec.hs().values == pytest.approx(
                ds.isel(site=[0]).spec.hs().values, rel=1e-2
            )

    def test_read_hotswan(self):
        for filename in [self.filename, self.filename_pathlib]:
            ds = read_hotswan([filename])
            assert self.ds.spec.hs().values.ravel() == pytest.approx(
                ds.isel(lon=0, lat=0).spec.hs().values, rel=1e-2
            )

    def test_read_swanow(self):
        for filename in [self.filename, self.filename_pathlib]:
            ds = read_swanow([filename])
            assert self.ds.isel(site=0).spec.hs().values == pytest.approx(
                ds.isel(lon=0, lat=0, drop=True).spec.hs().values, rel=1e-2
            )

    def test_write_swanascii_no_latlon_specify(self):
        ds = self.ds.drop_vars(("lon", "lat"))
        lons = [180.0]
        lats = [-30.0]
        filename = os.path.join(self.tmp_dir, "spectra.swn")
        ds.spec.to_swan(filename, lons=lons, lats=lats)
        ds2 = read_swan(filename)
        assert sorted(ds2.lon.values) == sorted(lons)
        assert sorted(ds2.lat.values) == sorted(lats)

    def test_write_swanascii_no_latlon_do_not_specify(self):
        ds = self.ds.drop_vars(("lon", "lat"))
        filename = os.path.join(self.tmp_dir, "spectra.swn")
        ds.spec.to_swan(filename)
        ds2 = read_swan(filename)
        assert list(ds2.lon.values) == list(ds2.lon.values * 0)
        assert list(ds2.lat.values) == list(ds2.lat.values * 0)

    def test_write_swanascii_latlon_as_dims_and_no_site_dim(self):
        ds = self.ds.isel(site=0).set_coords(("lon","lat"))
        filename = os.path.join(self.tmp_dir, "spectra.swn")
        ds.spec.to_swan(filename)
>>>>>>> 46e46743
<|MERGE_RESOLUTION|>--- conflicted
+++ resolved
@@ -10,7 +10,6 @@
 from wavespectra.input.swan import read_swan, read_swans, read_hotswan, read_swanow
 from wavespectra.core.attributes import attrs
 
-<<<<<<< HEAD
 
 FILENAME = Path(__file__).parent / "../sample_files/swanfile.spec"
 
@@ -91,74 +90,27 @@
     ds = read_swan(specname)
     assert {"wspd", "wdir", "dpt"}.issubset(dset)
     assert not {"wspd", "wdir", "dpt"}.issubset(ds)
-=======
-FILES_DIR = Path(__file__).parent / "../sample_files"
 
 
+def test_write_swanascii_no_latlon_specify(dset, tmpdir):
+    ds = dset.drop_vars(("lon", "lat"))
+    lons = [180.0]
+    lats = [-30.0]
+    filename = os.path.join(tmpdir, "spectra.swn")
+    ds.spec.to_swan(filename, lons=lons, lats=lats)
+    ds2 = read_swan(filename)
+    assert sorted(ds2.lon.values) == sorted(lons)
+    assert sorted(ds2.lat.values) == sorted(lats)
 
-class TestSwan(object):
-    """Test read swan ascii functions."""
+def test_write_swanascii_no_latlon_do_not_specify(dset, tmpdir):
+    ds = dset.drop_vars(("lon", "lat"))
+    filename = os.path.join(tmpdir, "spectra.swn")
+    ds.spec.to_swan(filename)
+    ds2 = read_swan(filename)
+    assert list(ds2.lon.values) == list(ds2.lon.values * 0)
+    assert list(ds2.lat.values) == list(ds2.lat.values * 0)
 
-    @classmethod
-    def setup_class(self):
-        """Setup class."""
-        self.tmp_dir = mkdtemp()
-        self.filename = os.path.join(FILES_DIR, "swanfile.spec")
-        self.filename_pathlib = FILES_DIR / "swanfile.spec"
-        self.ds = read_swan(self.filename, as_site=True)
-
-    @classmethod
-    def teardown_class(self):
-        shutil.rmtree(self.tmp_dir)
-
-    def test_read_swan(self):
-        for filename in [self.filename, self.filename_pathlib]:
-            ds = read_swan(filename)
-            assert self.ds.isel(site=0).spec.hs().values == pytest.approx(
-                ds.isel(lon=0, lat=0, drop=True).spec.hs().values, rel=1e-2
-            )
-
-    def test_read_swans(self):
-        for filename in [self.filename, self.filename_pathlib]:
-            ds = read_swans([filename])
-            assert self.ds.spec.hs().values == pytest.approx(
-                ds.isel(site=[0]).spec.hs().values, rel=1e-2
-            )
-
-    def test_read_hotswan(self):
-        for filename in [self.filename, self.filename_pathlib]:
-            ds = read_hotswan([filename])
-            assert self.ds.spec.hs().values.ravel() == pytest.approx(
-                ds.isel(lon=0, lat=0).spec.hs().values, rel=1e-2
-            )
-
-    def test_read_swanow(self):
-        for filename in [self.filename, self.filename_pathlib]:
-            ds = read_swanow([filename])
-            assert self.ds.isel(site=0).spec.hs().values == pytest.approx(
-                ds.isel(lon=0, lat=0, drop=True).spec.hs().values, rel=1e-2
-            )
-
-    def test_write_swanascii_no_latlon_specify(self):
-        ds = self.ds.drop_vars(("lon", "lat"))
-        lons = [180.0]
-        lats = [-30.0]
-        filename = os.path.join(self.tmp_dir, "spectra.swn")
-        ds.spec.to_swan(filename, lons=lons, lats=lats)
-        ds2 = read_swan(filename)
-        assert sorted(ds2.lon.values) == sorted(lons)
-        assert sorted(ds2.lat.values) == sorted(lats)
-
-    def test_write_swanascii_no_latlon_do_not_specify(self):
-        ds = self.ds.drop_vars(("lon", "lat"))
-        filename = os.path.join(self.tmp_dir, "spectra.swn")
-        ds.spec.to_swan(filename)
-        ds2 = read_swan(filename)
-        assert list(ds2.lon.values) == list(ds2.lon.values * 0)
-        assert list(ds2.lat.values) == list(ds2.lat.values * 0)
-
-    def test_write_swanascii_latlon_as_dims_and_no_site_dim(self):
-        ds = self.ds.isel(site=0).set_coords(("lon","lat"))
-        filename = os.path.join(self.tmp_dir, "spectra.swn")
-        ds.spec.to_swan(filename)
->>>>>>> 46e46743
+def test_write_swanascii_latlon_as_dims_and_no_site_dim(dset, tmpdir):
+    ds = dset.isel(site=0).set_coords(("lon","lat"))
+    filename = os.path.join(tmpdir, "spectra.swn")
+    ds.spec.to_swan(filename)