--- conflicted
+++ resolved
@@ -46,19 +46,11 @@
         self.ds_realtime_1d = read_ndbc_ascii(FILES_DIR / "41010.data_spec")
         self.ds_realtime_2d = read_ndbc_ascii(
             [
-<<<<<<< HEAD
                 FILES_DIR / "41010.data_spec",
                 FILES_DIR / "41010.swdir",
                 FILES_DIR / "41010.swdir2",
                 FILES_DIR / "41010.swr1",
                 FILES_DIR / "41010.swr2"
-=======
-                os.path.join(FILES_DIR, "41010.data_spec"),
-                os.path.join(FILES_DIR, "41010.swdir"),
-                os.path.join(FILES_DIR, "41010.swdir2"),
-                os.path.join(FILES_DIR, "41010.swr1"),
-                os.path.join(FILES_DIR, "41010.swr2"),
->>>>>>> 5fb67ae8
             ]
         )
         self.ds_realtime_params = pd.read_csv(
