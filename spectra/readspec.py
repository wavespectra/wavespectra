"""
Functions to read data from different file format into SpecDataset objects

Commom structure expected to be returned by methods is a SpecDataset with:
- Following variables from attributes.py module should be used to define standarised coordinates:
    - FREQNAME
    - DIRNAME (if 2D)
    - SPECNAME
    - LONNAME (if available)
    - LATNAME (if available)
    - TIMENAME (if available)
- Dataset attributes should be defined before returning using `set_spec_attributes` function
"""
import os
import copy
import glob
import datetime
import pandas as pd
import xarray as xr
import numpy as np
from dateutil import parser
from collections import OrderedDict
from sortedcontainers import SortedDict, SortedSet
from scipy.io import loadmat

from spectra.swan import SwanSpecFile, read_tab
from spectra.specdataset import SpecDataset
import spectra.attributes as attrs
from spectra.misc import uv_to_spddir, to_datetime, interp_spec, flatten_list, to_nautical, dnum_to_datetime

def read_netcdf(filename_or_fileglob,
                chunks={},
                freqname=attrs.FREQNAME,
                dirname=attrs.DIRNAME,
                sitename=attrs.SITENAME,
                specname=attrs.SPECNAME,
                lonname=attrs.LONNAME,
                latname=attrs.LATNAME,
                timename=attrs.TIMENAME):
    """
    Read Spectra off generic netCDF format
    - filename_or_fileglob :: either filename or fileglob specifying multiple files
    - chunks :: dictionary specifying chunk sizes for each dimensions to read as chunked dask array
                By default dataset is loaded using single chunk for all arrays, see xr.open_mfdataset documentation
    - <coord>name :: coordinate name in netcdf for renaming them, by default those defined in attributes.py
    Returns:
    - dset :: SpecDataset instance
    -----
    Assumes frequency in Hz, direction in degrees and spectral energy in m^2/Hz[/degree]
    """
    dset = xr.open_mfdataset(filename_or_fileglob, chunks=chunks)
    _units = dset[specname].attrs.get('units','')
    _variable_name = specname
    coord_map = {freqname: attrs.FREQNAME,
                 dirname: attrs.DIRNAME,
                 lonname: attrs.LONNAME,
                 latname: attrs.LATNAME,
                 sitename: attrs.SITENAME,
                 specname: attrs.SPECNAME,
                 timename: attrs.TIMENAME}
    dset.rename({k:v for k,v in coord_map.items() if k in dset}, inplace=True)
    dset[attrs.SPECNAME].attrs.update({'_units': _units, '_variable_name': _variable_name})
    if 'dir' not in dset or len(dset.dir)==1:
        dset[attrs.SPECNAME].attrs.update({'units': 'm^{2}.s'})
    return dset

def read_ww3(filename_or_fileglob, chunks={}):
    """
    Read Spectra off WW3 in native netCDF format
    - filename_or_fileglob :: either filename or fileglob specifying multiple files
    - chunks :: Chunking dictionary specifying chunk sizes for dimensions for dataset into dask arrays.
                By default dataset is loaded using single chunk for all arrays (see xr.open_mfdataset documentation)
                Typical dimensions in native WW3 netCDF considering chunking are: ['time', 'station']
    Returns:
    - dset :: SpecDataset instance
    """
    dset = xr.open_mfdataset(filename_or_fileglob, chunks=chunks)
    _units = dset.efth.attrs.get('units','')
    dset.rename({'frequency': attrs.FREQNAME, 'direction': attrs.DIRNAME,
        'station': attrs.SITENAME, 'efth': attrs.SPECNAME, 'longitude': attrs.LONNAME,
        'latitude': attrs.LATNAME, 'wnddir': attrs.WDIRNAME, 'wnd': attrs.WSPDNAME},
        inplace=True)
    if attrs.TIMENAME in dset[attrs.LONNAME].dims:
        dset[attrs.LONNAME] = dset[attrs.LONNAME].isel(drop=True, **{attrs.TIMENAME: 0})
        dset[attrs.LATNAME] = dset[attrs.LATNAME].isel(drop=True, **{attrs.TIMENAME: 0})
    dset[attrs.SPECNAME].values = np.radians(dset[attrs.SPECNAME].values)
    attrs.set_spec_attributes(dset)
    dset[attrs.SPECNAME].attrs.update({'_units': _units, '_variable_name': 'efth'})
    if 'dir' not in dset or len(dset.dir)==1:
<<<<<<< HEAD
        dset[attrs.SPECNAME].attrs.update({'units': 'm^{2}.s'})
=======
        dset[SPECNAME].attrs.update({'units': 'm^{2}.s'})
    dset['dir'] = (dset['dir']+180) % 360 # directions in native ww3 spectra netcdf files are in nautical convention
>>>>>>> 2d6258b1
    return dset

def read_ww3_msl(filename_or_fileglob, chunks={}):
    """
    Read Spectra off WW3 in MSL netCDF format
    - filename_or_fileglob :: either filename or fileglob specifying multiple files
    - chunks :: Chunking dictionary specifying chunk sizes for dimensions for dataset into dask arrays.
                By default dataset is loaded using single chunk for all arrays (see xr.open_mfdataset documentation)
                Typical dimensions in native WW3 netCDF considering chunking are: ['time', 'site']
    Returns:
    - dset :: SpecDataset instance
    """
    dset = xr.open_mfdataset(filename_or_fileglob, chunks=chunks)
    _units = dset.specden.attrs.get('units','')
    dset.rename({'freq': attrs.FREQNAME, 'dir': attrs.DIRNAME, 'wsp': attrs.WSPDNAME}, inplace=True)#, 'SITE': attrs.SITENAME})
    dset[attrs.SPECNAME] = (dset['specden'].astype('float32')+127.) * dset['factor']
    dset = dset.drop(['specden','factor', 'df'])
    attrs.set_spec_attributes(dset)
    dset[attrs.SPECNAME].attrs.update({'_units': _units, '_variable_name': 'specden'})
    if 'dir' not in dset or len(dset.dir)==1:
        dset[attrs.SPECNAME].attrs.update({'units': 'm^{2}.s'})
    return dset

def read_hotswan(fileglob, dirorder=True):
    """
    Read multiple swan hotfiles into single gridded Dataset
    Input:
        fileglob :: glob pattern specifying multiple hotfiles
        dirorder :: if True ensures directions are sorted
    Output:
        SpecDataset object with different grid parts concateneted
    Remark:
        SWAN hotfiles from mpi runs are split by the number of cores over the largest dim of
        (lat, lon) with overlapping rows or columns that are computed in only one of the split
        hotfiles. Here overlappings are concatenated so that those with higher values are kept
        which assumes non-computed overlapping rows or columns are filled with zeros
    """
    hotfiles = sorted(glob.glob(fileglob))
    assert hotfiles, 'No SWAN file identified with fileglob %s' % (fileglob)

    dsets = [read_swan(hotfiles[0])]
    for hotfile in hotfiles[1:]:
        dset = read_swan(hotfile)
        # Ensure we keep non-zeros in overlapping rows or columns
        overlap = {'lon': set(dsets[-1].lon.values).intersection(dset.lon.values),
                   'lat': set(dsets[-1].lat.values).intersection(dset.lat.values)}
        concat_dim = min(overlap, key=lambda x: len(overlap[x]))
        for concat_val in overlap[concat_dim]:
            slc = {concat_dim: [concat_val]}
            if dsets[-1].efth.loc[slc].sum() > dset.efth.loc[slc].sum():
                dset.efth.loc[slc] = dsets[-1].efth.loc[slc]
            else:
                dsets[-1].efth.loc[slc] = dset.efth.loc[slc]
        dsets.append(dset)
    dset = xr.auto_combine(dsets)
    attrs.set_spec_attributes(dset)
    if 'dir' in dset and len(dset.dir)>1:
        dset[attrs.SPECNAME].attrs.update({'_units': 'm^{2}.s.degree^{-1}', '_variable_name': 'VaDens'})
    else:
        dset[attrs.SPECNAME].attrs.update({'units': 'm^{2}.s', '_units': 'm^{2}.s', '_variable_name': 'VaDens'})

    return dset

def read_swan(filename, dirorder=True, as_site=None):
    """
    Read Spectra off SWAN ASCII file
        - dirorder :: If True reorder spectra read from file so that directions are sorted
        - as_site :: If true enforces SpecArray is of 'site' type (1D site coordinate defines location)
    Returns:
    - dset :: SpecDataset instance
    """
    swanfile = SwanSpecFile(filename, dirorder=dirorder)
    times = swanfile.times
    lons = swanfile.x
    lats = swanfile.y
    sites = [os.path.splitext(os.path.basename(filename))[0]] if len(lons)==1 else np.arange(len(lons))+1
    freqs = swanfile.freqs
    dirs = swanfile.dirs
    tab = None

    if as_site:
        swanfile.is_grid = False

    spec_list = [s for s in swanfile.readall()]

    if swanfile.is_tab:
        try:
            tab = read_tab(swanfile.tabfile)
            if len(swanfile.times) == tab.index.size:
                if 'X-wsp' in tab and 'Y-wsp' in tab:
                    tab[attrs.WSPDNAME], tab[attrs.WDIRNAME] = uv_to_spddir(tab['X-wsp'], tab['Y-wsp'], coming_from=True)
            else:
                print "Warning: times in %s and %s not consistent, not appending winds and depth" % (
                    swanfile.filename, swanfile.tabfile)
                tab = None
        except Exception as exc:
            print "Cannot parse depth and winds from %s:\n%s" % (swanfile.tabfile, exc)

    if swanfile.is_grid:
        lons = sorted(np.unique(lons))
        lats = sorted(np.unique(lats))
        arr = np.array(spec_list).reshape(len(times), len(lons), len(lats), len(freqs), len(dirs))
        dset = xr.DataArray(
            data=np.swapaxes(arr, 1, 2),
            coords=OrderedDict(((attrs.TIMENAME, times), (attrs.LATNAME, lats), (attrs.LONNAME, lons), (attrs.FREQNAME, freqs), (attrs.DIRNAME, dirs))),
            dims=(attrs.TIMENAME, attrs.LATNAME, attrs.LONNAME, attrs.FREQNAME, attrs.DIRNAME),
            name=attrs.SPECNAME,
            ).to_dataset()

        if tab is not None and attrs.WSPDNAME in tab:
            dset[attrs.WSPDNAME] = xr.DataArray(data=tab[attrs.WSPDNAME].values.reshape(-1,1,1), dims=[attrs.TIMENAME, attrs.LATNAME, attrs.LONNAME])
            dset[attrs.WDIRNAME] = xr.DataArray(data=tab[attrs.WDIRNAME].values.reshape(-1,1,1), dims=[attrs.TIMENAME, attrs.LATNAME, attrs.LONNAME])
        if tab is not None and 'dep' in tab:
            dset[attrs.DEPNAME] = xr.DataArray(data=tab['dep'].values.reshape(-1,1,1), dims=[attrs.TIMENAME, attrs.LATNAME, attrs.LONNAME])
    else:
        arr = np.array(spec_list).reshape(len(times), len(sites), len(freqs), len(dirs))
        dset = xr.DataArray(
            data=arr,
            coords=OrderedDict(((attrs.TIMENAME, times), (attrs.SITENAME, sites), (attrs.FREQNAME, freqs), (attrs.DIRNAME, dirs))),
            dims=(attrs.TIMENAME, attrs.SITENAME, attrs.FREQNAME, attrs.DIRNAME),
            name=attrs.SPECNAME,
        ).to_dataset()

        if tab is not None and attrs.WSPDNAME in tab:
            dset[attrs.WSPDNAME] = xr.DataArray(data=tab[attrs.WSPDNAME].values.reshape(-1,1), dims=[attrs.TIMENAME, attrs.SITENAME])
            dset[attrs.WDIRNAME] = xr.DataArray(data=tab[attrs.WDIRNAME].values.reshape(-1,1), dims=[attrs.TIMENAME, attrs.SITENAME])
        if tab is not None and 'dep' in tab:
            dset[attrs.DEPNAME] = xr.DataArray(data=tab['dep'].values.reshape(-1,1), dims=[attrs.TIMENAME, attrs.SITENAME])

        dset[attrs.LATNAME] = xr.DataArray(data=lats, coords={attrs.SITENAME: sites}, dims=[attrs.SITENAME])
        dset[attrs.LONNAME] = xr.DataArray(data=lons, coords={attrs.SITENAME: sites}, dims=[attrs.SITENAME])

    attrs.set_spec_attributes(dset)
    if 'dir' in dset and len(dset.dir)>1:
        dset[attrs.SPECNAME].attrs.update({'_units': 'm^{2}.s.degree^{-1}', '_variable_name': 'VaDens'})
    else:
        dset[attrs.SPECNAME].attrs.update({'units': 'm^{2}.s', '_units': 'm^{2}.s', '_variable_name': 'VaDens'})

    return dset

def read_octopus(filename):
    raise NotImplementedError('No Octopus read function defined')

def read_json(self,filename):
    raise NotImplementedError('Cannot read CFJSON format')

def read_swans(fileglob, ndays=None, int_freq=True, int_dir=False, dirorder=True, ntimes=None):
    """
    Read multiple swan files into single Dataset
    Input:
        fileglob :: glob pattern specifying multiple files
        ndays :: maximum number of days from each file to keep, choose None to keep whole time periods
        int_freq :: {array, True, False} frequency array for interpolating onto
            - array: 1d array specifying frequencies to interpolate onto
            - True: logarithm array is constructed so fmin=0.0418 Hz, fmax=0.71856 Hz, df=0.1f
            - False: No interpolation performed in the frequency space (keep it from original spectrum)
        int_dir :: {array, True, False} direction array for interpolating onto
            - array: 1d array specifying directions to interpolate onto
            - True: circular array is constructed so dd=10 degrees
            - False: No interpolation performed in the direction space (keep it from original spectrum)
        dirorder :: if True ensures directions are sorted
        ntimes :: int, use it to read only specific number of times. Useful for checking headers only
    Output:
        SpecDataset object with different sites and cycles concatenated along the 'site' and 'time' dimension
        If multiple cycles are provided, 'time' coordinate is replaced by 'cycletime' multi-index coordinate
    Remarks:
    - If more than one cycle is prescribed from fileglob, each cycle must have same number of sites
    - Either all or none of the spectra in fileglob must have tabfile associated to provide wind/depth data
    - Concatenation is done with numpy arrays for efficiency
    """
    swans = sorted(fileglob) if isinstance(fileglob, list) else sorted(glob.glob(fileglob))
    assert swans, 'No SWAN file identified with fileglob %s' % (fileglob)

    # Default spectral basis for interpolating
    if int_freq == True:
        int_freq = [0.04118 * 1.1**n for n in range(31)]
    elif int_freq == False:
        int_freq = None
    if int_dir == True:
        int_dir = np.arange(0, 360, 10)
    elif int_dir == False:
        int_dir = None

    cycles    = list()
    dsets     = SortedDict()
    tabs      = SortedDict()
    all_times = list()
    all_sites = SortedDict()
    all_lons  = SortedDict()
    all_lats  = SortedDict()
    deps      = SortedDict()
    wspds     = SortedDict()
    wdirs     = SortedDict()

    for filename in swans:
        swanfile = SwanSpecFile(filename, dirorder=dirorder)
        times = swanfile.times
        lons = list(swanfile.x)
        lats = list(swanfile.y)
        sites = [os.path.splitext(os.path.basename(filename))[0]] if len(lons)==1 else np.arange(len(lons))+1
        freqs = swanfile.freqs
        dirs = swanfile.dirs

        if ntimes is None:
            spec_list = [s for s in swanfile.readall()]
        else:
            spec_list = [swanfile.read() for itime in range(ntimes)]

        # Read tab files for winds / depth
        if swanfile.is_tab:
            try:
                tab = read_tab(swanfile.tabfile).rename(columns={'dep': attrs.DEPNAME})
                if len(swanfile.times) == tab.index.size:
                    if 'X-wsp' in tab and 'Y-wsp' in tab:
                        tab[attrs.WSPDNAME], tab[attrs.WDIRNAME] = uv_to_spddir(tab['X-wsp'], tab['Y-wsp'], coming_from=True)

                else:
                    print "Warning: times in %s and %s not consistent, not appending winds and depth" % (
                        swanfile.filename, swanfile.tabfile)
                    tab = pd.DataFrame()
                tab = tab[list(set(tab.columns).intersection((attrs.DEPNAME, attrs.WSPDNAME, attrs.WDIRNAME)))]
            except Exception as exc:
                print "Cannot parse depth and winds from %s:\n%s" % (swanfile.tabfile, exc)
        else:
            tab = pd.DataFrame()

        # Shrinking times
        if ndays is not None:
            tend = times[0] + datetime.timedelta(days=ndays)
            if tend > times[-1]:
                raise IOError('Times in %s does not extend for %0.2f days' % (filename, ndays))
            iend = times.index(min(times, key=lambda d: abs(d - tend)))
            times = times[0:iend+1]
            spec_list = spec_list[0:iend+1]
            tab = tab.loc[times[0]:tend] if tab is not None else tab

        spec_list = flatten_list(spec_list, [])

        # Interpolate spectra
        if int_freq is not None or int_dir is not None:
            spec_list = [interp_spec(spec, freqs, dirs, int_freq, int_dir) for spec in spec_list]
            freqs = int_freq if int_freq is not None else freqs
            dirs = int_dir if int_dir is not None else dirs

        # Appending
        try:
            arr = np.array(spec_list).reshape(len(times), len(sites), len(freqs), len(dirs))
            cycle = times[0]
            if cycle not in dsets:
                dsets[cycle] = [arr]
                tabs[cycle] = [tab]
                all_sites[cycle] = sites
                all_lons[cycle] = lons
                all_lats[cycle] = lats
                all_times.append(times)
                nsites = 1
            else:
                dsets[cycle].append(arr)
                tabs[cycle].append(tab)
                all_sites[cycle].extend(sites)
                all_lons[cycle].extend(lons)
                all_lats[cycle].extend(lats)
                nsites += 1
        except:
            if len(spec_list) != arr.shape[0]:
                raise IOError('Time length in %s (%i) does not match previous files (%i), cannot concatenate',
                    (filename, len(spec_list), arr.shape[0]))
            else:
                raise
        swanfile.close()

    cycles = dsets.keys()

    # Ensuring sites are consistent across cycles
    sites = all_sites[cycle]
    lons = all_lons[cycle]
    lats = all_lats[cycle]
    for site, lon, lat in zip(all_sites.values(), all_lons.values(), all_lats.values()):
        if (site != sites) or (lon != lons) or (lat != lats):
            raise IOError('Inconsistent sites across sites in glob pattern provided')

    # Ensuring consistent tabs
    cols = set([frozenset(tabs[cycle][n].columns) for cycle in cycles for n in range(len(tabs[cycle]))])
    if len(cols) > 1:
        raise IOError('Inconsistent tab files, ensure either all or none of the spectra have associated tabfiles and columns are consistent')

    # Concat sites
    for cycle in cycles:
        dsets[cycle] = np.concatenate(dsets[cycle], axis=1)
        deps[cycle] = np.vstack([tab[attrs.DEPNAME].values for tab in tabs[cycle]]).T if attrs.DEPNAME in tabs[cycle][0] else None
        wspds[cycle] = np.vstack([tab[attrs.WSPDNAME].values for tab in tabs[cycle]]).T if attrs.WSPDNAME in tabs[cycle][0] else None
        wdirs[cycle] = np.vstack([tab[attrs.WDIRNAME].values for tab in tabs[cycle]]).T if attrs.WDIRNAME in tabs[cycle][0] else None

    time_sizes = [dsets[cycle].shape[0] for cycle in cycles]

    # Concat cycles
    if len(dsets) > 1:
        dsets = np.concatenate(dsets.values(), axis=0)
        deps = np.concatenate(deps.values(), axis=0) if attrs.DEPNAME in tabs[cycle][0] else None
        wspds = np.concatenate(wspds.values(), axis=0) if attrs.WSPDNAME in tabs[cycle][0] else None
        wdirs = np.concatenate(wdirs.values(), axis=0) if attrs.WDIRNAME in tabs[cycle][0] else None
    else:
        dsets = dsets[cycle]
        deps = deps[cycle] if attrs.DEPNAME in tabs[cycle][0] else None
        wspds = wspds[cycle] if attrs.WSPDNAME in tabs[cycle][0] else None
        wdirs = wdirs[cycle] if attrs.WDIRNAME in tabs[cycle][0] else None

    # Creating dataset
    times = flatten_list(all_times, [])
    dsets = xr.DataArray(
        data=dsets,
        coords=OrderedDict(((attrs.TIMENAME, times), (attrs.SITENAME, sites), (attrs.FREQNAME, freqs), (attrs.DIRNAME, dirs))),
        dims=(attrs.TIMENAME, attrs.SITENAME, attrs.FREQNAME, attrs.DIRNAME),
        name=attrs.SPECNAME,
    ).to_dataset()

    dsets[attrs.LATNAME] = xr.DataArray(data=lats, coords={attrs.SITENAME: sites}, dims=[attrs.SITENAME])
    dsets[attrs.LONNAME] = xr.DataArray(data=lons, coords={attrs.SITENAME: sites}, dims=[attrs.SITENAME])

    if wspds is not None:
        dsets[attrs.WSPDNAME] = xr.DataArray(data=wspds, dims=[attrs.TIMENAME, attrs.SITENAME],
                                       coords=OrderedDict(((attrs.TIMENAME, times), (attrs.SITENAME, sites))))
        dsets[attrs.WDIRNAME] = xr.DataArray(data=wdirs, dims=[attrs.TIMENAME, attrs.SITENAME],
                                       coords=OrderedDict(((attrs.TIMENAME, times), (attrs.SITENAME, sites))))
    if deps is not None:
        dsets[attrs.DEPNAME] = xr.DataArray(data=deps, dims=[attrs.TIMENAME, attrs.SITENAME],
                                      coords=OrderedDict(((attrs.TIMENAME, times), (attrs.SITENAME, sites))))

    # Setting multi-index
    if len(cycles) > 1:
        dsets.rename({'time': 'cycletime'}, inplace=True)
        cycletime = zip([item for sublist in [[c]*t for c,t in zip(cycles, time_sizes)] for item in sublist],
                        dsets.cycletime.values)
        dsets['cycletime'] = pd.MultiIndex.from_tuples(cycletime, names=[attrs.CYCLENAME, attrs.TIMENAME])
        dsets['cycletime'].attrs = attrs.ATTRS[attrs.TIMENAME]

    attrs.set_spec_attributes(dsets)
    if 'dir' in dsets and len(dsets.dir)>1:
        dsets[attrs.SPECNAME].attrs.update({'_units': 'm^{2}.s.degree^{-1}', '_variable_name': 'VaDens'})
    else:
        dsets[attrs.SPECNAME].attrs.update({'units': 'm^{2}.s', '_units': 'm^{2}.s', '_variable_name': 'VaDens'})

    return dsets

def read_swanow(fileglob):
    """
    Read SWAN nowcast from fileglob, keep overlapping dates from most recent files
    Inefficient workaround. This should ideally be handled within read_swans by manipulating multi-indexes
    """
    swans = sorted(fileglob) if isinstance(fileglob, list) else sorted(glob.glob(fileglob))
    ds = xr.Dataset()
    for swan in swans:
        ds = read_swan(swan).combine_first(ds)
    return ds

if __name__ == '__main__':

    import datetime
    import matplotlib.pyplot as plt

    ds = read_swan('/source/pyspectra/tests/manus.spec')
    # fileglob = '/mnt/data/work/Hindcast/jogchum/veja/model/swn20161101_??z/*.spec'
    # ds = read_swanow(fileglob)

    # fileglob = '/source/pyspectra/tests/swan/hot/aklislr.20170412_00z.hot-???'
    # fileglob = '/source/pyspectra/tests/swan/hot/aklishr.20170412_12z.hot-???'
    # ds = read_hotswan(fileglob)
    # plt.figure()
    # ds.spec.hs().plot(cmap='jet')
    # plt.show()

    # fileglob = '/source/pyspectra/tests/swan/swn*/*.spec'

    # t0 = datetime.datetime.now()
    # ds = read_swans(fileglob, dirorder=True)
    # print (datetime.datetime.now()-t0).total_seconds()

    # fileglob = '/source/pyspectra/tests/swan/swn20170407_12z/aucki.spec'
    # ds = read_swans(fileglob, dirorder=True)

    # fileglob = '/source/pyspectra/tests/swan/swn20170407_12z/*.spec'
    # ds = read_swans(fileglob, dirorder=True)
<|MERGE_RESOLUTION|>--- conflicted
+++ resolved
@@ -60,7 +60,7 @@
                  timename: attrs.TIMENAME}
     dset.rename({k:v for k,v in coord_map.items() if k in dset}, inplace=True)
     dset[attrs.SPECNAME].attrs.update({'_units': _units, '_variable_name': _variable_name})
-    if 'dir' not in dset or len(dset.dir)==1:
+    if attrs.DIRNAME not in dset or len(dset.dir)==1:
         dset[attrs.SPECNAME].attrs.update({'units': 'm^{2}.s'})
     return dset
 
@@ -75,7 +75,7 @@
     - dset :: SpecDataset instance
     """
     dset = xr.open_mfdataset(filename_or_fileglob, chunks=chunks)
-    _units = dset.efth.attrs.get('units','')
+    _units = dset.efth.attrs.get('units', '')
     dset.rename({'frequency': attrs.FREQNAME, 'direction': attrs.DIRNAME,
         'station': attrs.SITENAME, 'efth': attrs.SPECNAME, 'longitude': attrs.LONNAME,
         'latitude': attrs.LATNAME, 'wnddir': attrs.WDIRNAME, 'wnd': attrs.WSPDNAME},
@@ -85,14 +85,10 @@
         dset[attrs.LATNAME] = dset[attrs.LATNAME].isel(drop=True, **{attrs.TIMENAME: 0})
     dset[attrs.SPECNAME].values = np.radians(dset[attrs.SPECNAME].values)
     attrs.set_spec_attributes(dset)
-    dset[attrs.SPECNAME].attrs.update({'_units': _units, '_variable_name': 'efth'})
-    if 'dir' not in dset or len(dset.dir)==1:
-<<<<<<< HEAD
+    dset[attrs.SPECNAME].attrs.update({'_units': _units, '_variable_name': attrs.SPECNAME})
+    if attrs.DIRNAME not in dset or len(dset.dir)==1:
         dset[attrs.SPECNAME].attrs.update({'units': 'm^{2}.s'})
-=======
-        dset[SPECNAME].attrs.update({'units': 'm^{2}.s'})
-    dset['dir'] = (dset['dir']+180) % 360 # directions in native ww3 spectra netcdf files are in nautical convention
->>>>>>> 2d6258b1
+    dset[attrs.DIRNAME] = (dset[attrs.DIRNAME]+180) % 360
     return dset
 
 def read_ww3_msl(filename_or_fileglob, chunks={}):
@@ -107,12 +103,12 @@
     """
     dset = xr.open_mfdataset(filename_or_fileglob, chunks=chunks)
     _units = dset.specden.attrs.get('units','')
-    dset.rename({'freq': attrs.FREQNAME, 'dir': attrs.DIRNAME, 'wsp': attrs.WSPDNAME}, inplace=True)#, 'SITE': attrs.SITENAME})
+    dset.rename({'freq': attrs.FREQNAME, 'dir': attrs.DIRNAME, 'wsp': attrs.WSPDNAME}, inplace=True)
     dset[attrs.SPECNAME] = (dset['specden'].astype('float32')+127.) * dset['factor']
-    dset = dset.drop(['specden','factor', 'df'])
+    dset = dset.drop(['specden', 'factor', 'df'])
     attrs.set_spec_attributes(dset)
     dset[attrs.SPECNAME].attrs.update({'_units': _units, '_variable_name': 'specden'})
-    if 'dir' not in dset or len(dset.dir)==1:
+    if attrs.DIRNAME not in dset or len(dset.dir)==1:
         dset[attrs.SPECNAME].attrs.update({'units': 'm^{2}.s'})
     return dset
 
@@ -137,8 +133,8 @@
     for hotfile in hotfiles[1:]:
         dset = read_swan(hotfile)
         # Ensure we keep non-zeros in overlapping rows or columns
-        overlap = {'lon': set(dsets[-1].lon.values).intersection(dset.lon.values),
-                   'lat': set(dsets[-1].lat.values).intersection(dset.lat.values)}
+        overlap = {attrs.LONNAME: set(dsets[-1].lon.values).intersection(dset.lon.values),
+                   attrs.LATNAME: set(dsets[-1].lat.values).intersection(dset.lat.values)}
         concat_dim = min(overlap, key=lambda x: len(overlap[x]))
         for concat_val in overlap[concat_dim]:
             slc = {concat_dim: [concat_val]}
@@ -149,7 +145,7 @@
         dsets.append(dset)
     dset = xr.auto_combine(dsets)
     attrs.set_spec_attributes(dset)
-    if 'dir' in dset and len(dset.dir)>1:
+    if attrs.DIRNAME in dset and len(dset.dir)>1:
         dset[attrs.SPECNAME].attrs.update({'_units': 'm^{2}.s.degree^{-1}', '_variable_name': 'VaDens'})
     else:
         dset[attrs.SPECNAME].attrs.update({'units': 'm^{2}.s', '_units': 'm^{2}.s', '_variable_name': 'VaDens'})
@@ -308,7 +304,6 @@
                 if len(swanfile.times) == tab.index.size:
                     if 'X-wsp' in tab and 'Y-wsp' in tab:
                         tab[attrs.WSPDNAME], tab[attrs.WDIRNAME] = uv_to_spddir(tab['X-wsp'], tab['Y-wsp'], coming_from=True)
-
                 else:
                     print "Warning: times in %s and %s not consistent, not appending winds and depth" % (
                         swanfile.filename, swanfile.tabfile)
@@ -423,7 +418,7 @@
 
     # Setting multi-index
     if len(cycles) > 1:
-        dsets.rename({'time': 'cycletime'}, inplace=True)
+        dsets.rename({attrs.TIMENAME: 'cycletime'}, inplace=True)
         cycletime = zip([item for sublist in [[c]*t for c,t in zip(cycles, time_sizes)] for item in sublist],
                         dsets.cycletime.values)
         dsets['cycletime'] = pd.MultiIndex.from_tuples(cycletime, names=[attrs.CYCLENAME, attrs.TIMENAME])
