import xarray as xr
import numpy as np
from spectra.specarray import SpecArray
from spectra.io.attributes import *

def read_ww3(filename_or_fileglob, chunks={}):
<<<<<<< HEAD
    from spectra import SpecDataset
=======
>>>>>>> 925ab9cb
    """
    Read Spectra off WW3 in native netCDF format
    - filename_or_fileglob :: either filename or fileglob specifying multiple files
    - chunks :: Chunking dictionary specifying chunk sizes for dimensions for dataset into dask arrays.
                By default dataset is loaded using single chunk for all arrays (see xr.open_mfdataset documtation)
                Typical dimensions in native WW3 netCDF considering chunking are: ['time', 'station']
    Returns:
    - dset :: SpecDataset instance
    """
    dset = xr.open_mfdataset(filename_or_fileglob, chunks=chunks)
    dset.rename({'frequency': FREQNAME, 'direction': DIRNAME, 'station': SITENAME, 'efth': SPECNAME,
        'longitude': LONNAME, 'latitude': LATNAME}, inplace=True)
    dset[SPECNAME].values = np.radians(dset[SPECNAME].values)
<<<<<<< HEAD
    return SpecDataset(dset)
=======
    set_spec_attributes(dset)
    return dset
>>>>>>> 925ab9cb

def to_ww3(filename):
    raise NotImplementedError('Cannot write to native WW3 format')<|MERGE_RESOLUTION|>--- conflicted
+++ resolved
@@ -4,10 +4,7 @@
 from spectra.io.attributes import *
 
 def read_ww3(filename_or_fileglob, chunks={}):
-<<<<<<< HEAD
     from spectra import SpecDataset
-=======
->>>>>>> 925ab9cb
     """
     Read Spectra off WW3 in native netCDF format
     - filename_or_fileglob :: either filename or fileglob specifying multiple files
@@ -21,12 +18,8 @@
     dset.rename({'frequency': FREQNAME, 'direction': DIRNAME, 'station': SITENAME, 'efth': SPECNAME,
         'longitude': LONNAME, 'latitude': LATNAME}, inplace=True)
     dset[SPECNAME].values = np.radians(dset[SPECNAME].values)
-<<<<<<< HEAD
-    return SpecDataset(dset)
-=======
     set_spec_attributes(dset)
-    return dset
->>>>>>> 925ab9cb
+    return return SpecDataset(dset)
 
 def to_ww3(filename):
     raise NotImplementedError('Cannot write to native WW3 format')